--- conflicted
+++ resolved
@@ -22,14 +22,9 @@
 
 To make the module **globally accessible** in your working environment run `pip3 install --editable .` in the **project root**
 
-<<<<<<< HEAD
-## Running an Example
-This package serves as a library of specific RL algorithms and utility functions being used by the CARES RL team. Check out our [examples](./examples/README.md) for a series of simple applications of the package. For a more complex example of how to use this package in your own envrionments see this package which uses these algorithms on the Deep Mind Control suite and OpenAI gym envrionments - https://github.com/UoA-CARES/gymnasium_envrionments 
-=======
 # Running an Example
->>>>>>> 6e481092
-
-This package serves as a library of specific RL algorithms and utility functions being used by the CARES RL team. For an example of how to use this package in your own environments see the example gym packages below that use these algorithms for training agents on a variety of simulated and real-world tasks.
+
+This package serves as a library of specific RL algorithms and utility functions being used by the CARES RL team. Check out our [examples](./examples/README.md) for a series of simple applications of the package. For a more complex example of how to use this package in your own environments see the example gym packages below that use these algorithms for training agents on a variety of simulated and real-world tasks.
 
 ## Gym Environments
 
