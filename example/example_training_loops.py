--- conflicted
+++ resolved
@@ -111,16 +111,6 @@
         ppe.ppo_train(env, agent, args)
         ppe.evaluate_ppo_network(env, agent, args)
     elif agent.type == "policy":
-<<<<<<< HEAD
-        pbe.policy_based_train(env, agent, args)
-        pbe.evaluate_policy_network(env, agent, args)
-    elif agent.type == "value":
-        vbe.value_based_train(env, agent, args)
-        vbe.evaluate_value_network(env, agent, args)
-    else:
-        raise ValueError(f"Agent type is unkown: {agent.type}")
-    
-=======
         pbe.policy_based_train(env, agent, memory, args)
         pbe.evaluate_policy_network(env, agent, args)
     elif agent.type == "value":
@@ -129,6 +119,5 @@
     else:
         raise ValueError(f"Agent type is unkown: {agent.type}")
 
->>>>>>> 0b411a3e
 if __name__ == '__main__':
     main()
