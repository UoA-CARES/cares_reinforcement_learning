--- conflicted
+++ resolved
@@ -55,13 +55,9 @@
 
     algorithm: str = Field(description="Name of the algorithm to be used")
     G: Optional[int] = 1
-<<<<<<< HEAD
     # for training the world model in MBRL.
     G_model: Optional[float] = 1
 
-=======
-    G_model: Optional[int] = 1
->>>>>>> 49bb1990
     buffer_size: Optional[int] = 1000000
     batch_size: Optional[int] = 256
     max_steps_exploration: Optional[int] = 1000
@@ -141,43 +137,23 @@
     reward_scale: Optional[float] = 1.0
 
 
-<<<<<<< HEAD
-class DYNAConfig(AlgorithmConfig):
-    algorithm: str = Field("DYNA", Literal=True)
-    actor_lr: Optional[float] = 3e-4
-    critic_lr: Optional[float] = 3e-4
+class DynaSACConfig(AlgorithmConfig):
+    algorithm: str = Field("DynaSAC", Literal=True)
+    actor_lr: Optional[float] = 3e-4
+    critic_lr: Optional[float] = 3e-4
+
     alpha_lr: Optional[float] = 3e-4
     use_bounded_active: Optional[bool] = False
     num_models: Optional[int] = 5
-    gamma: Optional[float] = 0.99
-    tau: Optional[float] = 0.005
-    memory: Optional[str] = "MemoryBuffer"
+
+    gamma: Optional[float] = 0.99
+    tau: Optional[float] = 0.005
+
     horizon: Optional[int] = 3
     num_samples: Optional[int] = 10
     world_model_lr: Optional[float] = 0.001
 
 
-class MBRL_DYNA_ReweightConfig(AlgorithmConfig):
-    algorithm: str = Field("MBRL_DYNA_Reweight", Literal=True)
-=======
-class DynaSACConfig(AlgorithmConfig):
-    algorithm: str = Field("DynaSAC", Literal=True)
->>>>>>> 49bb1990
-    actor_lr: Optional[float] = 3e-4
-    critic_lr: Optional[float] = 3e-4
-
-    alpha_lr: Optional[float] = 3e-4
-    use_bounded_active: Optional[bool] = False
-    num_models: Optional[int] = 5
-
-    gamma: Optional[float] = 0.99
-    tau: Optional[float] = 0.005
-
-    horizon: Optional[int] = 3
-    num_samples: Optional[int] = 10
-    world_model_lr: Optional[float] = 0.001
-
-
 class NaSATD3Config(AlgorithmConfig):
     algorithm: str = Field("NaSATD3", Literal=True)
     actor_lr: Optional[float] = 1e-4
