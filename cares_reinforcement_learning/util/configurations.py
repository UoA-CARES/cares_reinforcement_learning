from pathlib import Path
from typing import List, Optional

from pydantic import BaseModel, Field

# NOTE: If a parameter is a list then don't wrap with Optional leave as implicit optional - List[type] = default

file_path = Path(__file__).parent.resolve()


class SubscriptableClass(BaseModel):
    def __getitem__(self, item):
        return getattr(self, item)


class EnvironmentConfig(SubscriptableClass):
    task: str


class TrainingConfig(SubscriptableClass):
    """
    Configuration class for training.

    Attributes:
        seeds (List[int]): List of random seeds for reproducibility. Default is [10].
        plot_frequency (Optional[int]): Frequency at which to plot training progress. Default is 100.
        checkpoint_frequency (Optional[int]): Frequency at which to save model checkpoints. Default is 100.
        number_steps_per_evaluation (Optional[int]): Number of steps per evaluation. Default is 10000.
        number_eval_episodes (Optional[int]): Number of episodes to evaluate during training. Default is 10.
    """

    seeds: List[int] = [10]
    plot_frequency: Optional[int] = 100
    checkpoint_frequency: Optional[int] = 100
    number_steps_per_evaluation: Optional[int] = 10000
    number_eval_episodes: Optional[int] = 10


class AlgorithmConfig(SubscriptableClass):
    """
    Configuration class for the algorithm.

    These attributes are common to all algorithms. They can be overridden by the specific algorithm configuration.

    Attributes:
        algorithm (str): Name of the algorithm to be used.
        G (Optional[int]): Updates per step UTD-raio, for the actor and critic.
        G_model (Optional[int]): Updates per step UTD-ratio for MBRL.
        buffer_size (Optional[int]): Size of the memory buffer.
        batch_size (Optional[int]): Size of the training batch.
        max_steps_exploration (Optional[int]): Maximum number of steps for exploration.
        max_steps_training (Optional[int]): Maximum number of steps for training.
        number_steps_per_train_policy (Optional[int]): Number of steps per updating the training policy.
    """

    algorithm: str = Field(description="Name of the algorithm to be used")
    G: Optional[int] = 1
    G_model: Optional[int] = 1
    buffer_size: Optional[int] = 1000000
    batch_size: Optional[int] = 256
    max_steps_exploration: Optional[int] = 1000
    max_steps_training: Optional[int] = 1000000
    number_steps_per_train_policy: Optional[int] = 1

    min_noise: Optional[float] = 0.0
    noise_scale: Optional[float] = 0.1
    noise_decay: Optional[float] = 1.0


class DQNConfig(AlgorithmConfig):
    algorithm: str = Field("DQN", Literal=True)
    lr: Optional[float] = 1e-3
    gamma: Optional[float] = 0.99

    exploration_min: Optional[float] = 1e-3
    exploration_decay: Optional[float] = 0.95


class DuelingDQNConfig(AlgorithmConfig):
    algorithm: str = Field("DuelingDQN", Literal=True)
    lr: Optional[float] = 1e-3
    gamma: Optional[float] = 0.99

    exploration_min: Optional[float] = 1e-3
    exploration_decay: Optional[float] = 0.95


class DoubleDQNConfig(AlgorithmConfig):
    algorithm: str = Field("DoubleDQN", Literal=True)
    lr: Optional[float] = 1e-3
    gamma: Optional[float] = 0.99
    tau: Optional[float] = 0.005

    exploration_min: Optional[float] = 1e-3
    exploration_decay: Optional[float] = 0.95


class PPOConfig(AlgorithmConfig):
    algorithm: str = Field("PPO", Literal=True)
    actor_lr: Optional[float] = 1e-4
    critic_lr: Optional[float] = 1e-3

    gamma: Optional[float] = 0.99
    eps_clip: Optional[float] = 0.2
    updates_per_iteration: Optional[int] = 10

    max_steps_per_batch: Optional[int] = 5000


class DDPGConfig(AlgorithmConfig):
    algorithm: str = Field("DDPG", Literal=True)
    actor_lr: Optional[float] = 1e-4
    critic_lr: Optional[float] = 1e-3

    gamma: Optional[float] = 0.99
    tau: Optional[float] = 0.005


class TD3Config(AlgorithmConfig):
    algorithm: str = Field("TD3", Literal=True)
    actor_lr: Optional[float] = 3e-4
    critic_lr: Optional[float] = 3e-4

    gamma: Optional[float] = 0.99
    tau: Optional[float] = 0.005


class SACConfig(AlgorithmConfig):
    algorithm: str = Field("SAC", Literal=True)
    actor_lr: Optional[float] = 3e-4
    critic_lr: Optional[float] = 3e-4

    gamma: Optional[float] = 0.99
    tau: Optional[float] = 0.005
    reward_scale: Optional[float] = 1.0


class DynaSACConfig(AlgorithmConfig):
    algorithm: str = Field("DynaSAC", Literal=True)
    actor_lr: Optional[float] = 3e-4
    critic_lr: Optional[float] = 3e-4

    alpha_lr: Optional[float] = 3e-4
    use_bounded_active: Optional[bool] = False
    num_models: Optional[int] = 5

    gamma: Optional[float] = 0.99
    tau: Optional[float] = 0.005

    horizon: Optional[int] = 3
    num_samples: Optional[int] = 10
    world_model_lr: Optional[float] = 0.001


class NaSATD3Config(AlgorithmConfig):
    algorithm: str = Field("NaSATD3", Literal=True)
    actor_lr: Optional[float] = 1e-4
    critic_lr: Optional[float] = 1e-3

    encoder_lr: Optional[float] = 1e-3
    decoder_lr: Optional[float] = 1e-3

    epm_lr: Optional[float] = 1e-4

    gamma: Optional[float] = 0.99
    tau: Optional[float] = 0.005
    ensemble_size: Optional[int] = 3

    latent_size: Optional[int] = 200
    intrinsic_on: Optional[int] = 1


class CTD4Config(AlgorithmConfig):
    algorithm: str = Field("CTD4", Literal=True)

    actor_lr: Optional[float] = 1e-4
    critic_lr: Optional[float] = 1e-3
    gamma: Optional[float] = 0.99
    tau: Optional[float] = 0.005
    ensemble_size: Optional[int] = 3

    min_noise: Optional[float] = 0.0
    noise_decay: Optional[float] = 0.999999
    noise_scale: Optional[float] = 0.1

    fusion_method: Optional[str] = "kalman"  # kalman, minimum, average


class RDTD3Config(AlgorithmConfig):
    algorithm: str = Field("RDTD3", Literal=True)

    actor_lr: Optional[float] = 3e-4
    critic_lr: Optional[float] = 3e-4
    gamma: Optional[float] = 0.99
    tau: Optional[float] = 0.005
    alpha: Optional[float] = 0.7
    min_priority: Optional[float] = 1.0


class PERTD3Config(AlgorithmConfig):
    algorithm: str = Field("PERTD3", Literal=True)

    actor_lr: Optional[float] = 3e-4
    critic_lr: Optional[float] = 3e-4
    gamma: Optional[float] = 0.99
    tau: Optional[float] = 0.005
    alpha: Optional[float] = 0.6


class LAPTD3Config(AlgorithmConfig):
    algorithm: str = Field("LAPTD3", Literal=True)

    actor_lr: Optional[float] = 3e-4
    critic_lr: Optional[float] = 3e-4
    gamma: Optional[float] = 0.99
    tau: Optional[float] = 0.005
    alpha: Optional[float] = 0.6
    min_priority: Optional[float] = 1.0


class PALTD3Config(AlgorithmConfig):
    algorithm: str = Field("PALTD3", Literal=True)

    actor_lr: Optional[float] = 3e-4
    critic_lr: Optional[float] = 3e-4
    gamma: Optional[float] = 0.99
    tau: Optional[float] = 0.005
    alpha: Optional[float] = 0.4
    min_priority: Optional[float] = 1.0


class LA3PTD3Config(AlgorithmConfig):
    algorithm: str = Field("LA3PTD3", Literal=True)

    actor_lr: Optional[float] = 3e-4
    critic_lr: Optional[float] = 3e-4
    gamma: Optional[float] = 0.99
    tau: Optional[float] = 0.005
    alpha: Optional[float] = 0.4
    min_priority: Optional[float] = 1.0
    prioritized_fraction: Optional[float] = 0.5


class MAPERTD3Config(AlgorithmConfig):
    algorithm: str = Field("MAPERTD3", Literal=True)

    actor_lr: Optional[float] = 3e-4
    critic_lr: Optional[float] = 3e-4
    gamma: Optional[float] = 0.98
    tau: Optional[float] = 0.005
    alpha: Optional[float] = 0.7


class REDQConfig(AlgorithmConfig):
    algorithm: str = Field("REDQ", Literal=True)
    actor_lr: Optional[float] = 3e-4
    critic_lr: Optional[float] = 3e-4

    gamma: Optional[float] = 0.99
    tau: Optional[float] = 0.005
    ensemble_size: Optional[int] = 10
    num_sample_critics: Optional[int] = 2
<<<<<<< HEAD
    
class PERSACConfig(AlgorithmConfig):
    algorithm: str = Field("PERSAC", Literal=True)

    actor_lr: Optional[float] = 3e-4
    critic_lr: Optional[float] = 3e-4
    gamma: Optional[float] = 0.99
    tau: Optional[float] = 0.005
    alpha: Optional[float] = 0.6

    #noise_scale: Optional[float] = 0.1
    #noise_decay: Optional[float] = 1
    
class RDSACConfig(AlgorithmConfig):
    algorithm: str = Field("RDSAC", Literal=True)

    actor_lr: Optional[float] = 3e-4
    critic_lr: Optional[float] = 3e-4
    gamma: Optional[float] = 0.99
    tau: Optional[float] = 0.005
    alpha: Optional[float] = 0.7

    #noise_scale: Optional[float] = 0.1
    #noise_decay: Optional[float] = 1
class MAPERSACConfig(AlgorithmConfig):
    algorithm: str = Field("MAPERSAC", Literal=True)

    actor_lr: Optional[float] = 7.3e-4
    critic_lr: Optional[float] = 7.3e-4
    gamma: Optional[float] = 0.98
    tau: Optional[float] = 0.02
    alpha: Optional[float] = 0.7

=======

    G: Optional[int] = 20


class TQCConfig(AlgorithmConfig):
    algorithm: str = Field("TQC", Literal=True)
    actor_lr: Optional[float] = 3e-4
    critic_lr: Optional[float] = 3e-4
    alpha_lr: Optional[float] = 3e-4

    gamma: Optional[float] = 0.99
    tau: Optional[float] = 0.005
    top_quantiles_to_drop: Optional[int] = 2
    num_quantiles: Optional[int] = 25
    num_nets: Optional[int] = 5
>>>>>>> 49bb1990
<|MERGE_RESOLUTION|>--- conflicted
+++ resolved
@@ -260,8 +260,8 @@
     tau: Optional[float] = 0.005
     ensemble_size: Optional[int] = 10
     num_sample_critics: Optional[int] = 2
-<<<<<<< HEAD
-    
+
+
 class PERSACConfig(AlgorithmConfig):
     algorithm: str = Field("PERSAC", Literal=True)
 
@@ -271,9 +271,7 @@
     tau: Optional[float] = 0.005
     alpha: Optional[float] = 0.6
 
-    #noise_scale: Optional[float] = 0.1
-    #noise_decay: Optional[float] = 1
-    
+
 class RDSACConfig(AlgorithmConfig):
     algorithm: str = Field("RDSAC", Literal=True)
 
@@ -283,8 +281,7 @@
     tau: Optional[float] = 0.005
     alpha: Optional[float] = 0.7
 
-    #noise_scale: Optional[float] = 0.1
-    #noise_decay: Optional[float] = 1
+
 class MAPERSACConfig(AlgorithmConfig):
     algorithm: str = Field("MAPERSAC", Literal=True)
 
@@ -292,22 +289,4 @@
     critic_lr: Optional[float] = 7.3e-4
     gamma: Optional[float] = 0.98
     tau: Optional[float] = 0.02
-    alpha: Optional[float] = 0.7
-
-=======
-
-    G: Optional[int] = 20
-
-
-class TQCConfig(AlgorithmConfig):
-    algorithm: str = Field("TQC", Literal=True)
-    actor_lr: Optional[float] = 3e-4
-    critic_lr: Optional[float] = 3e-4
-    alpha_lr: Optional[float] = 3e-4
-
-    gamma: Optional[float] = 0.99
-    tau: Optional[float] = 0.005
-    top_quantiles_to_drop: Optional[int] = 2
-    num_quantiles: Optional[int] = 25
-    num_nets: Optional[int] = 5
->>>>>>> 49bb1990
+    alpha: Optional[float] = 0.7