from pathlib import Path
from typing import List, Optional

from pydantic import BaseModel, Field

# NOTE: If a parameter is a list then don't wrap with Optional leave as implicit optional - List[type] = default

file_path = Path(__file__).parent.resolve()


class SubscriptableClass(BaseModel):
    def __getitem__(self, item):
        return getattr(self, item)


class EnvironmentConfig(SubscriptableClass):
    task: str


class TrainingConfig(SubscriptableClass):
    """
    Configuration class for training.

    Attributes:
        seeds (List[int]): List of random seeds for reproducibility. Default is [10].
        plot_frequency (Optional[int]): Frequency at which to plot training progress. Default is 100.
        checkpoint_frequency (Optional[int]): Frequency at which to save model checkpoints. Default is 100.
        number_steps_per_evaluation (Optional[int]): Number of steps per evaluation. Default is 10000.
        number_eval_episodes (Optional[int]): Number of episodes to evaluate during training. Default is 10.
    """

    seeds: List[int] = [10]
    plot_frequency: Optional[int] = 100
    checkpoint_frequency: Optional[int] = 100
    number_steps_per_evaluation: Optional[int] = 10000
    number_eval_episodes: Optional[int] = 10


class AlgorithmConfig(SubscriptableClass):
    """
    Configuration class for the algorithm.

    These attributes are common to all algorithms. They can be overridden by the specific algorithm configuration.

    Attributes:
        algorithm (str): Name of the algorithm to be used.
        G (Optional[int]): Updates per step UTD-raio, for the actor and critic.
        G_model (Optional[int]): Updates per step UTD-ratio for MBRL.
        buffer_size (Optional[int]): Size of the memory buffer.
        batch_size (Optional[int]): Size of the training batch.
        max_steps_exploration (Optional[int]): Maximum number of steps for exploration.
        max_steps_training (Optional[int]): Maximum number of steps for training.
        number_steps_per_train_policy (Optional[int]): Number of steps per updating the training policy.
    """

    algorithm: str = Field(description="Name of the algorithm to be used")
    G: Optional[int] = 1
<<<<<<< HEAD
    # for training the world model in MBRL.
    G_model: Optional[float] = 1

=======
    G_model: Optional[float] = 1
>>>>>>> b1abac37
    buffer_size: Optional[int] = 1000000
    batch_size: Optional[int] = 256
    max_steps_exploration: Optional[int] = 1000
    max_steps_training: Optional[int] = 1000000
    number_steps_per_train_policy: Optional[int] = 1

    min_noise: Optional[float] = 0.0
    noise_scale: Optional[float] = 0.1
    noise_decay: Optional[float] = 1.0


class DQNConfig(AlgorithmConfig):
    algorithm: str = Field("DQN", Literal=True)
    lr: Optional[float] = 1e-3
    gamma: Optional[float] = 0.99

    exploration_min: Optional[float] = 1e-3
    exploration_decay: Optional[float] = 0.95


class DuelingDQNConfig(AlgorithmConfig):
    algorithm: str = Field("DuelingDQN", Literal=True)
    lr: Optional[float] = 1e-3
    gamma: Optional[float] = 0.99

    exploration_min: Optional[float] = 1e-3
    exploration_decay: Optional[float] = 0.95


class DoubleDQNConfig(AlgorithmConfig):
    algorithm: str = Field("DoubleDQN", Literal=True)
    lr: Optional[float] = 1e-3
    gamma: Optional[float] = 0.99
    tau: Optional[float] = 0.005

    exploration_min: Optional[float] = 1e-3
    exploration_decay: Optional[float] = 0.95


class PPOConfig(AlgorithmConfig):
    algorithm: str = Field("PPO", Literal=True)
    actor_lr: Optional[float] = 1e-4
    critic_lr: Optional[float] = 1e-3

    gamma: Optional[float] = 0.99
    eps_clip: Optional[float] = 0.2
    updates_per_iteration: Optional[int] = 10

    max_steps_per_batch: Optional[int] = 5000


class DDPGConfig(AlgorithmConfig):
    algorithm: str = Field("DDPG", Literal=True)
    actor_lr: Optional[float] = 1e-4
    critic_lr: Optional[float] = 1e-3

    gamma: Optional[float] = 0.99
    tau: Optional[float] = 0.005


class TD3Config(AlgorithmConfig):
    algorithm: str = Field("TD3", Literal=True)
    actor_lr: Optional[float] = 3e-4
    critic_lr: Optional[float] = 3e-4

    gamma: Optional[float] = 0.99
    tau: Optional[float] = 0.005


class SACConfig(AlgorithmConfig):
    algorithm: str = Field("SAC", Literal=True)
    actor_lr: Optional[float] = 3e-4
    critic_lr: Optional[float] = 3e-4
    alpha_lr: Optional[float] = 3e-4
    gamma: Optional[float] = 0.99
    tau: Optional[float] = 0.005
    reward_scale: Optional[float] = 1.0


class DynaSACConfig(AlgorithmConfig):
    algorithm: str = Field("DynaSAC", Literal=True)
    actor_lr: Optional[float] = 3e-4
    critic_lr: Optional[float] = 3e-4

    alpha_lr: Optional[float] = 3e-4
    use_bounded_active: Optional[bool] = False
    num_models: Optional[int] = 5

    gamma: Optional[float] = 0.99
    tau: Optional[float] = 0.005

    horizon: Optional[int] = 3
    num_samples: Optional[int] = 10
    world_model_lr: Optional[float] = 0.001


class NaSATD3Config(AlgorithmConfig):
    algorithm: str = Field("NaSATD3", Literal=True)
    actor_lr: Optional[float] = 1e-4
    critic_lr: Optional[float] = 1e-3

    encoder_lr: Optional[float] = 1e-3
    decoder_lr: Optional[float] = 1e-3

    epm_lr: Optional[float] = 1e-4

    gamma: Optional[float] = 0.99
    tau: Optional[float] = 0.005
    ensemble_size: Optional[int] = 3

    latent_size: Optional[int] = 200
    intrinsic_on: Optional[int] = 1


class CTD4Config(AlgorithmConfig):
    algorithm: str = Field("CTD4", Literal=True)

    actor_lr: Optional[float] = 1e-4
    critic_lr: Optional[float] = 1e-3
    gamma: Optional[float] = 0.99
    tau: Optional[float] = 0.005
    ensemble_size: Optional[int] = 3

    min_noise: Optional[float] = 0.0
    noise_decay: Optional[float] = 0.999999
    noise_scale: Optional[float] = 0.1

    fusion_method: Optional[str] = "kalman"  # kalman, minimum, average


class RDTD3Config(AlgorithmConfig):
    algorithm: str = Field("RDTD3", Literal=True)

    actor_lr: Optional[float] = 3e-4
    critic_lr: Optional[float] = 3e-4
    gamma: Optional[float] = 0.99
    tau: Optional[float] = 0.005
    alpha: Optional[float] = 0.7
    min_priority: Optional[float] = 1.0


class PERTD3Config(AlgorithmConfig):
    algorithm: str = Field("PERTD3", Literal=True)

    actor_lr: Optional[float] = 3e-4
    critic_lr: Optional[float] = 3e-4
    gamma: Optional[float] = 0.99
    tau: Optional[float] = 0.005
    alpha: Optional[float] = 0.6


class LAPTD3Config(AlgorithmConfig):
    algorithm: str = Field("LAPTD3", Literal=True)

    actor_lr: Optional[float] = 3e-4
    critic_lr: Optional[float] = 3e-4
    gamma: Optional[float] = 0.99
    tau: Optional[float] = 0.005
    alpha: Optional[float] = 0.6
    min_priority: Optional[float] = 1.0


class PALTD3Config(AlgorithmConfig):
    algorithm: str = Field("PALTD3", Literal=True)

    actor_lr: Optional[float] = 3e-4
    critic_lr: Optional[float] = 3e-4
    gamma: Optional[float] = 0.99
    tau: Optional[float] = 0.005
    alpha: Optional[float] = 0.4
    min_priority: Optional[float] = 1.0


class LA3PTD3Config(AlgorithmConfig):
    algorithm: str = Field("LA3PTD3", Literal=True)

    actor_lr: Optional[float] = 3e-4
    critic_lr: Optional[float] = 3e-4
    gamma: Optional[float] = 0.99
    tau: Optional[float] = 0.005
    alpha: Optional[float] = 0.4
    min_priority: Optional[float] = 1.0
    prioritized_fraction: Optional[float] = 0.5


class MAPERTD3Config(AlgorithmConfig):
    algorithm: str = Field("MAPERTD3", Literal=True)

    actor_lr: Optional[float] = 3e-4
    critic_lr: Optional[float] = 3e-4
    gamma: Optional[float] = 0.99
    tau: Optional[float] = 0.005
    alpha: Optional[float] = 0.7


class REDQConfig(AlgorithmConfig):
    algorithm: str = Field("REDQ", Literal=True)
    actor_lr: Optional[float] = 3e-4
    critic_lr: Optional[float] = 3e-4

    gamma: Optional[float] = 0.99
    tau: Optional[float] = 0.005
    ensemble_size: Optional[int] = 10
    num_sample_critics: Optional[int] = 2

    G: Optional[int] = 20


class TQCConfig(AlgorithmConfig):
    algorithm: str = Field("TQC", Literal=True)
    actor_lr: Optional[float] = 3e-4
    critic_lr: Optional[float] = 3e-4
    alpha_lr: Optional[float] = 3e-4

    gamma: Optional[float] = 0.99
    tau: Optional[float] = 0.005
    top_quantiles_to_drop: Optional[int] = 2
    num_quantiles: Optional[int] = 25
    num_nets: Optional[int] = 5<|MERGE_RESOLUTION|>--- conflicted
+++ resolved
@@ -55,13 +55,7 @@
 
     algorithm: str = Field(description="Name of the algorithm to be used")
     G: Optional[int] = 1
-<<<<<<< HEAD
-    # for training the world model in MBRL.
     G_model: Optional[float] = 1
-
-=======
-    G_model: Optional[float] = 1
->>>>>>> b1abac37
     buffer_size: Optional[int] = 1000000
     batch_size: Optional[int] = 256
     max_steps_exploration: Optional[int] = 1000
