--- conflicted
+++ resolved
@@ -209,7 +209,6 @@
     tau: Optional[float] = 0.005
     reward_scale: Optional[float] = 1.0
 
-<<<<<<< HEAD
     horizon: Optional[int] = 1
     num_samples: Optional[int] = 10
     world_model_lr: Optional[float] = 0.001
@@ -223,7 +222,22 @@
     alpha_lr: Optional[float] = 3e-4
     use_bounded_active: Optional[bool] = False
     num_models: Optional[int] = 5
-=======
+
+    gamma: Optional[float] = 0.99
+    tau: Optional[float] = 0.005
+    reward_scale: Optional[float] = 1.0
+
+    horizon: Optional[int] = 1
+    num_samples: Optional[int] = 10
+    world_model_lr: Optional[float] = 0.001
+
+    threshold_scale: Optional[float] = 0.7
+    reweight_critic: Optional[bool] = True
+    reweight_actor: Optional[bool] = False
+
+    mode: Optional[int] = 1
+    sample_times: Optional[int] = 10
+
     log_std_bounds: List[float] = [-20, 2]
 
 
@@ -236,24 +250,11 @@
     actor_lr: Optional[float] = 1e-3
     critic_lr: Optional[float] = 1e-3
     alpha_lr: Optional[float] = 1e-4
->>>>>>> c9da0c70
-
-    gamma: Optional[float] = 0.99
-    tau: Optional[float] = 0.005
-    reward_scale: Optional[float] = 1.0
-
-<<<<<<< HEAD
-    horizon: Optional[int] = 1
-    num_samples: Optional[int] = 10
-    world_model_lr: Optional[float] = 0.001
-
-    threshold_scale: Optional[float] = 0.7
-    reweight_critic: Optional[bool] = True
-    reweight_actor: Optional[bool] = False
-
-    mode: Optional[int] = 1
-    sample_times: Optional[int] = 10
-=======
+
+    gamma: Optional[float] = 0.99
+    tau: Optional[float] = 0.005
+    reward_scale: Optional[float] = 1.0
+
     log_std_bounds: List[float] = [-20, 2]
 
     num_layers: Optional[int] = 4
@@ -267,7 +268,6 @@
     decoder_latent_lambda: Optional[float] = 1e-6
     decoder_weight_decay: Optional[float] = 1e-7
     decoder_update_freq: Optional[int] = 1
->>>>>>> c9da0c70
 
 
 class DynaSACConfig(AlgorithmConfig):
@@ -303,6 +303,9 @@
     reward_scale: Optional[float] = 1.0
 
     horizon: Optional[int] = 1
+    log_std_bounds: List[float] = [-20, 2]
+
+    horizon: Optional[int] = 3
     num_samples: Optional[int] = 10
     world_model_lr: Optional[float] = 0.001
 
@@ -370,13 +373,7 @@
     tau: Optional[float] = 0.005
     reward_scale: Optional[float] = 1.0
 
-<<<<<<< HEAD
-    horizon: Optional[int] = 1
-=======
-    log_std_bounds: List[float] = [-20, 2]
-
-    horizon: Optional[int] = 3
->>>>>>> c9da0c70
+    horizon: Optional[int] = 1
     num_samples: Optional[int] = 10
     world_model_lr: Optional[float] = 0.001
 
