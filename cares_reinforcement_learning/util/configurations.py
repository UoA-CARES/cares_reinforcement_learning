from pathlib import Path
from typing import List, Optional

from pydantic import BaseModel, Field

# NOTE: If a parameter is a list then don't wrap with Optional leave as implicit optional - List[type] = default

file_path = Path(__file__).parent.resolve()


class SubscriptableClass(BaseModel):
    def __getitem__(self, item):
        return getattr(self, item)


class EnvironmentConfig(SubscriptableClass):
    task: str


class TrainingConfig(SubscriptableClass):
    """
    Configuration class for training.

    Attributes:
        seeds (List[int]): List of random seeds for reproducibility. Default is [10].
        plot_frequency (Optional[int]): Frequency at which to plot training progress. Default is 100.
        checkpoint_frequency (Optional[int]): Frequency at which to save model checkpoints. Default is 100.
        number_steps_per_evaluation (Optional[int]): Number of steps per evaluation. Default is 10000.
        number_eval_episodes (Optional[int]): Number of episodes to evaluate during training. Default is 10.
    """

    seeds: List[int] = [10]
    plot_frequency: Optional[int] = 100
    checkpoint_frequency: Optional[int] = 100
    number_steps_per_evaluation: Optional[int] = 10000
    number_eval_episodes: Optional[int] = 10


class AlgorithmConfig(SubscriptableClass):
    """
    Configuration class for the algorithm.

    These attributes are common to all algorithms. They can be overridden by the specific algorithm configuration.

    Attributes:
        algorithm (str): Name of the algorithm to be used.
        G (Optional[int]): Updates per step UTD-raio, for the actor and critic.
        G_model (Optional[int]): Updates per step UTD-ratio for MBRL.
        buffer_size (Optional[int]): Size of the memory buffer.
        batch_size (Optional[int]): Size of the training batch.
        max_steps_exploration (Optional[int]): Maximum number of steps for exploration.
        max_steps_training (Optional[int]): Maximum number of steps for training.
        number_steps_per_train_policy (Optional[int]): Number of steps per updating the training policy.
    """

    algorithm: str = Field(description="Name of the algorithm to be used")
    G: Optional[int] = 1
    G_model: Optional[int] = 1
    buffer_size: Optional[int] = 1000000
    batch_size: Optional[int] = 256
    max_steps_exploration: Optional[int] = 1000
    max_steps_training: Optional[int] = 1000000
    number_steps_per_train_policy: Optional[int] = 1

    min_noise: Optional[float] = 0.0
    noise_scale: Optional[float] = 0.1
    noise_decay: Optional[float] = 1.0


class DQNConfig(AlgorithmConfig):
    algorithm: str = Field("DQN", Literal=True)
    lr: Optional[float] = 1e-3
    gamma: Optional[float] = 0.99

    exploration_min: Optional[float] = 1e-3
    exploration_decay: Optional[float] = 0.95


class DuelingDQNConfig(AlgorithmConfig):
    algorithm: str = Field("DuelingDQN", Literal=True)
    lr: Optional[float] = 1e-3
    gamma: Optional[float] = 0.99

    exploration_min: Optional[float] = 1e-3
    exploration_decay: Optional[float] = 0.95


class DoubleDQNConfig(AlgorithmConfig):
    algorithm: str = Field("DoubleDQN", Literal=True)
    lr: Optional[float] = 1e-3
    gamma: Optional[float] = 0.99
    tau: Optional[float] = 0.005

    exploration_min: Optional[float] = 1e-3
    exploration_decay: Optional[float] = 0.95


class PPOConfig(AlgorithmConfig):
    algorithm: str = Field("PPO", Literal=True)
    actor_lr: Optional[float] = 1e-4
    critic_lr: Optional[float] = 1e-3

    gamma: Optional[float] = 0.99
    eps_clip: Optional[float] = 0.2
    updates_per_iteration: Optional[int] = 10

    max_steps_per_batch: Optional[int] = 5000


class DDPGConfig(AlgorithmConfig):
    algorithm: str = Field("DDPG", Literal=True)
    actor_lr: Optional[float] = 1e-4
    critic_lr: Optional[float] = 1e-3

    gamma: Optional[float] = 0.99
    tau: Optional[float] = 0.005


class TD3Config(AlgorithmConfig):
    algorithm: str = Field("TD3", Literal=True)
    actor_lr: Optional[float] = 3e-4
    critic_lr: Optional[float] = 3e-4

    gamma: Optional[float] = 0.99
    tau: Optional[float] = 0.005


class SACConfig(AlgorithmConfig):
    algorithm: str = Field("SAC", Literal=True)
    actor_lr: Optional[float] = 3e-4
    critic_lr: Optional[float] = 3e-4

    gamma: Optional[float] = 0.99
    tau: Optional[float] = 0.005
    reward_scale: Optional[float] = 1.0


<<<<<<< HEAD
class DYNASACConfig(AlgorithmConfig):
    algorithm: str = Field("DYNASAC", Literal=True)
=======
class DynaSACConfig(AlgorithmConfig):
    algorithm: str = Field("DynaSAC", Literal=True)
>>>>>>> d73fc2f2
    actor_lr: Optional[float] = 3e-4
    critic_lr: Optional[float] = 3e-4

    alpha_lr: Optional[float] = 3e-4
    use_bounded_active: Optional[bool] = False
    num_models: Optional[int] = 5

    gamma: Optional[float] = 0.99
    tau: Optional[float] = 0.005

    horizon: Optional[int] = 3
    num_samples: Optional[int] = 10
    world_model_lr: Optional[float] = 0.001


class NaSATD3Config(AlgorithmConfig):
    algorithm: str = Field("NaSATD3", Literal=True)
    actor_lr: Optional[float] = 1e-4
    critic_lr: Optional[float] = 1e-3

    encoder_lr: Optional[float] = 1e-3
    decoder_lr: Optional[float] = 1e-3

    epm_lr: Optional[float] = 1e-4

    gamma: Optional[float] = 0.99
    tau: Optional[float] = 0.005
    ensemble_size: Optional[int] = 3

    latent_size: Optional[int] = 200
    intrinsic_on: Optional[int] = 1


class CTD4Config(AlgorithmConfig):
    algorithm: str = Field("CTD4", Literal=True)

    actor_lr: Optional[float] = 1e-4
    critic_lr: Optional[float] = 1e-3
    gamma: Optional[float] = 0.99
    tau: Optional[float] = 0.005
    ensemble_size: Optional[int] = 3

    min_noise: Optional[float] = 0.0
    noise_decay: Optional[float] = 0.999999
    noise_scale: Optional[float] = 0.1

    fusion_method: Optional[str] = "kalman"  # kalman, minimum, average


class RDTD3Config(AlgorithmConfig):
    algorithm: str = Field("RDTD3", Literal=True)

    actor_lr: Optional[float] = 3e-4
    critic_lr: Optional[float] = 3e-4
    gamma: Optional[float] = 0.99
    tau: Optional[float] = 0.005
    alpha: Optional[float] = 0.7
    min_priority: Optional[float] = 1.0


class PERTD3Config(AlgorithmConfig):
    algorithm: str = Field("PERTD3", Literal=True)

    actor_lr: Optional[float] = 3e-4
    critic_lr: Optional[float] = 3e-4
    gamma: Optional[float] = 0.99
    tau: Optional[float] = 0.005
    alpha: Optional[float] = 0.6


class LAPTD3Config(AlgorithmConfig):
    algorithm: str = Field("LAPTD3", Literal=True)

    actor_lr: Optional[float] = 3e-4
    critic_lr: Optional[float] = 3e-4
    gamma: Optional[float] = 0.99
    tau: Optional[float] = 0.005
    alpha: Optional[float] = 0.6
    min_priority: Optional[float] = 1.0


class PALTD3Config(AlgorithmConfig):
    algorithm: str = Field("PALTD3", Literal=True)

    actor_lr: Optional[float] = 3e-4
    critic_lr: Optional[float] = 3e-4
    gamma: Optional[float] = 0.99
    tau: Optional[float] = 0.005
    alpha: Optional[float] = 0.4
    min_priority: Optional[float] = 1.0


class LA3PTD3Config(AlgorithmConfig):
    algorithm: str = Field("LA3PTD3", Literal=True)

    actor_lr: Optional[float] = 3e-4
    critic_lr: Optional[float] = 3e-4
    gamma: Optional[float] = 0.99
    tau: Optional[float] = 0.005
    alpha: Optional[float] = 0.4
    min_priority: Optional[float] = 1.0
    prioritized_fraction: Optional[float] = 0.5


class MAPERTD3Config(AlgorithmConfig):
    algorithm: str = Field("MAPERTD3", Literal=True)

    actor_lr: Optional[float] = 3e-4
    critic_lr: Optional[float] = 3e-4
    gamma: Optional[float] = 0.99
    tau: Optional[float] = 0.005
    alpha: Optional[float] = 0.7


class REDQConfig(AlgorithmConfig):
    algorithm: str = Field("REDQ", Literal=True)
    actor_lr: Optional[float] = 3e-4
    critic_lr: Optional[float] = 3e-4

    gamma: Optional[float] = 0.99
    tau: Optional[float] = 0.005
    ensemble_size: Optional[int] = 10
    num_sample_critics: Optional[int] = 2

    G: Optional[int] = 20


class TQCConfig(AlgorithmConfig):
    algorithm: str = Field("TQC", Literal=True)
    actor_lr: Optional[float] = 3e-4
    critic_lr: Optional[float] = 3e-4
    alpha_lr: Optional[float] = 3e-4

    gamma: Optional[float] = 0.99
    tau: Optional[float] = 0.005
    top_quantiles_to_drop: Optional[int] = 2
    num_quantiles: Optional[int] = 25
    num_nets: Optional[int] = 5<|MERGE_RESOLUTION|>--- conflicted
+++ resolved
@@ -135,13 +135,8 @@
     reward_scale: Optional[float] = 1.0
 
 
-<<<<<<< HEAD
-class DYNASACConfig(AlgorithmConfig):
-    algorithm: str = Field("DYNASAC", Literal=True)
-=======
 class DynaSACConfig(AlgorithmConfig):
     algorithm: str = Field("DynaSAC", Literal=True)
->>>>>>> d73fc2f2
     actor_lr: Optional[float] = 3e-4
     critic_lr: Optional[float] = 3e-4
 
