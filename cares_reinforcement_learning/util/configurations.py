--- conflicted
+++ resolved
@@ -117,11 +117,7 @@
 
     gamma: Optional[float] = 0.99
     tau: Optional[float] = 0.005
-<<<<<<< HEAD
-    memory: Optional[str] = "MemoryBufferMBRL"
-=======
-
->>>>>>> e755bb07
+
     horizon: Optional[int] = 3
     num_samples: Optional[int] = 10
     world_model_lr: Optional[float] = 0.001
