--- conflicted
+++ resolved
@@ -132,7 +132,6 @@
     # lr_encoder = 1e-3
     # lr_decoder = 1e-3
 
-<<<<<<< HEAD
                 # lr_epm      = 1e-4
                 # w_decay_epm = 1e-3
 
@@ -150,8 +149,4 @@
     noise_decay: Optional[float] = 0.999999
     noise_scale: Optional[float] = 0.1
 
-    fusion_method: Optional[str] = "kalman" # kalman, minimum, average
-=======
-    # lr_epm      = 1e-4
-    # w_decay_epm = 1e-3
->>>>>>> e2c1ab0c
+    fusion_method: Optional[str] = "kalman" # kalman, minimum, average