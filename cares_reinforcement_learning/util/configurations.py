from typing import Any, Literal

import pydantic
from pydantic import BaseModel, Field
from torch import nn

from cares_reinforcement_learning.encoders.configurations import (
    BurgessConfig,
    VanillaAEConfig,
)

# pylint disbale-next=unused-import

# NOTE: If a parameter is a list then don't wrap with Optional leave as implicit optional - list[type] = default


class SubscriptableClass(BaseModel):
    def __getitem__(self, item):
        return getattr(self, item)


class EnvironmentConfig(SubscriptableClass):
    task: str


class TrainingConfig(SubscriptableClass):
    """
    Configuration class for training.

    Attributes:
        seeds (list[int]): list of random seeds for reproducibility. Default is [10].
        number_steps_per_evaluation (int]): Number of steps per evaluation. Default is 10000.
        number_eval_episodes (int]): Number of episodes to evaluate during training. Default is 10.
        record_eval_video (int]): Whether to record a video of the evaluation. Default is 1.
    """

    seeds: list[int] = [10]
    number_steps_per_evaluation: int = 10000
    number_eval_episodes: int = 10
    record_eval_video: int = 1


class MLPConfig(SubscriptableClass):
    hidden_sizes: list[int]

    input_layer: str = ""
    input_layer_args: dict[str, Any] = Field(default_factory=dict)

    linear_layer: str = "linear"
    linear_layer_args: dict[str, Any] = Field(default_factory=dict)

    batch_layer: str = ""
    batch_layer_args: dict[str, Any] = Field(default_factory=dict)

    dropout_layer: str = ""
    dropout_layer_args: dict[str, Any] = Field(default_factory=dict)

    norm_layer: str = ""
    norm_layer_args: dict[str, Any] = Field(default_factory=dict)

    hidden_activation_function: str = nn.ReLU.__name__
    hidden_activation_function_args: dict[str, Any] = Field(default_factory=dict)

    output_activation_function: str = ""
    output_activation_function_args: dict[str, Any] = Field(default_factory=dict)

    layer_order: list[str] = ["batch", "activation", "layernorm", "dropout"]

    @pydantic.root_validator(pre=True)
    # pylint: disable-next=no-self-argument
    def convert_none_to_dict(cls, values):
        if values.get("norm_layer_args") is None:
            values["norm_layer_args"] = {}
        if values.get("activation_function_args") is None:
            values["activation_function_args"] = {}
        if values.get("final_activation_args") is None:
            values["final_activation_args"] = {}
        if values.get("batch_layer_args") is None:
            values["batch_layer_args"] = {}
        if values.get("dropout_layer_args") is None:
            values["dropout_layer_args"] = {}
        return values


class AlgorithmConfig(SubscriptableClass):
    """
    Configuration class for the algorithm.

    These attributes are common to all algorithms. They can be overridden by the specific algorithm configuration.

    Attributes:
        algorithm (str): Name of the algorithm to be used.
        G (int]): Updates per step UTD-raio, for the actor and critic.
        G_model (int]): Updates per step UTD-ratio for MBRL.
        buffer_size (int]): Size of the memory buffer.
        batch_size (int]): Size of the training batch.
        max_steps_exploration (int]): Maximum number of steps for exploration.
        max_steps_training (int]): Maximum number of steps for training.
        number_steps_per_train_policy (int]): Number of steps per updating the training policy.

        min_noise (float]): Minimum noise value.
        noise_scale (float]): Noise scale.
        noise_decay (float]): Noise decay.

        image_observation (int]): Whether the observation is an image.
    """

    algorithm: str = Field(description="Name of the algorithm to be used")
    G: int = 1
    G_model: int = 1
    buffer_size: int = 1000000
    batch_size: int = 256
    max_steps_exploration: int = 1000
    max_steps_training: int = 1000000
    number_steps_per_train_policy: int = 1

    min_noise: float = 0.0
    noise_scale: float = 0.1
    noise_decay: float = 1.0

    image_observation: int = 0


###################################
#         DQN Algorithms          #
###################################


# def __init__(self, start_epsilon: float, end_epsilon: float, decay_steps: int):
class DQNConfig(AlgorithmConfig):
    algorithm: str = Field("DQN", Literal=True)
    lr: float = 1e-3
    gamma: float = 0.99
    tau: float = 1.0
    target_update_freq: int = 1000
<<<<<<< HEAD

    max_grad_norm: float | None = None

    exploration_min: float = 1e-3
    exploration_decay: float = 0.99
=======

    use_double_dqn: int = 0

    max_grad_norm: float | None = None

    start_epsilon: float = 1.0
    end_epsilon: float = 1e-3
    decay_steps: int = 100000
>>>>>>> 9c60e13c

    batch_size: int = 32

    network_config: MLPConfig = MLPConfig(hidden_sizes=[64, 64])


class DoubleDQNConfig(DQNConfig):
    algorithm: str = Field("DoubleDQN", Literal=True)
    lr: float = 1e-3
    gamma: float = 0.99
    tau: float = 1.0
    target_update_freq: int = 1000

<<<<<<< HEAD
    max_grad_norm: float | None = None
=======
    use_double_dqn: Literal[1] = Field(default=1, frozen=True)
>>>>>>> 9c60e13c

    max_grad_norm: float | None = None

    start_epsilon: float = 1.0
    end_epsilon: float = 1e-3
    decay_steps: int = 100000

    batch_size: int = 32

    network_config: MLPConfig = MLPConfig(hidden_sizes=[64, 64])


class DuelingDQNConfig(DoubleDQNConfig):
    algorithm: str = Field("DuelingDQN", Literal=True)
    lr: float = 5e-4
    gamma: float = 0.99
    tau: float = 0.005
    target_update_freq: int = 1

    max_grad_norm: float | None = 10.0

    start_epsilon: float = 1.0
    end_epsilon: float = 1e-3
    decay_steps: int = 100000

    batch_size: int = 32

    use_double_dqn: int = 1

    feature_layer_config: MLPConfig = MLPConfig(hidden_sizes=[128, 128])
    value_stream_config: MLPConfig = MLPConfig(hidden_sizes=[128])
    advantage_stream_config: MLPConfig = MLPConfig(hidden_sizes=[128])


class NoisyNetConfig(DoubleDQNConfig):
    algorithm: str = Field("NoisyNet", Literal=True)
    lr: float = 1e-4
    gamma: float = 0.99
    tau: float = 0.005
    target_update_freq: int = 1

    max_grad_norm: float | None = 10.0

    exploration_min: float = 0
    exploration_decay: float = 0

    batch_size: int = 256

    network_config: MLPConfig = MLPConfig(
        hidden_sizes=[128, 128],
        linear_layer="NoisyLinear",
        linear_layer_args={"sigma_init": 0.5},
    )


###################################
#         PPO Algorithms          #
###################################


class PPOConfig(AlgorithmConfig):
    algorithm: str = Field("PPO", Literal=True)
    actor_lr: float = 1e-4
    critic_lr: float = 1e-3

    gamma: float = 0.99
    eps_clip: float = 0.2
    updates_per_iteration: int = 10

    max_steps_per_batch: int = 5000

    actor_config: MLPConfig = MLPConfig(
        hidden_sizes=[1024, 1024], output_activation_function=nn.Tanh.__name__
    )
    critic_config: MLPConfig = MLPConfig(hidden_sizes=[1024, 1024])


###################################
#         SAC Algorithms          #
###################################


class SACDConfig(AlgorithmConfig):
    algorithm: str = Field("SACD", Literal=True)
    actor_lr: float = 3e-4
    critic_lr: float = 3e-4
    alpha_lr: float = 3e-4

    batch_size: int = 64

    target_entropy_multiplier: float = 0.98

    max_steps_exploration: int = 20000
    number_steps_per_train_policy: int = 4

    gamma: float = 0.99
    tau: float = 0.005
    reward_scale: float = 1.0

    policy_update_freq: int = 1
    target_update_freq: int = 1

    actor_config: MLPConfig = MLPConfig(hidden_sizes=[512, 512])
    critic_config: MLPConfig = MLPConfig(hidden_sizes=[512, 512])


class SACConfig(AlgorithmConfig):
    algorithm: str = Field("SAC", Literal=True)
    actor_lr: float = 3e-4
    critic_lr: float = 3e-4
    alpha_lr: float = 3e-4

    gamma: float = 0.99
    tau: float = 0.005
    reward_scale: float = 1.0

    log_std_bounds: list[float] = [-20, 2]

    policy_update_freq: int = 1
    target_update_freq: int = 1

    actor_config: MLPConfig = MLPConfig(hidden_sizes=[256, 256])
    critic_config: MLPConfig = MLPConfig(hidden_sizes=[256, 256])


class SACAEConfig(SACConfig):
    algorithm: str = Field("SACAE", Literal=True)

    image_observation: int = 1
    batch_size: int = 128

    actor_lr: float = 1e-3
    critic_lr: float = 1e-3
    alpha_lr: float = 1e-4

    gamma: float = 0.99
    tau: float = 0.005
    reward_scale: float = 1.0

    log_std_bounds: list[float] = [-20, 2]

    policy_update_freq: int = 2
    target_update_freq: int = 2

    actor_config: MLPConfig = MLPConfig(hidden_sizes=[1024, 1024])
    critic_config: MLPConfig = MLPConfig(hidden_sizes=[1024, 1024])

    encoder_tau: float = 0.05
    decoder_update_freq: int = 1

    vector_observation: int = 0

    autoencoder_config: VanillaAEConfig = VanillaAEConfig(
        latent_dim=50,
        num_layers=4,
        num_filters=32,
        kernel_size=3,
        latent_lambda=1e-6,
        encoder_optim_kwargs={"lr": 1e-3},
        decoder_optim_kwargs={"lr": 1e-3, "weight_decay": 1e-7},
    )


class PERSACConfig(SACConfig):
    algorithm: str = Field("PERSAC", Literal=True)

    actor_lr: float = 3e-4
    critic_lr: float = 3e-4
    gamma: float = 0.99
    tau: float = 0.005

    beta: float = 0.4
    per_alpha: float = 0.6
    min_priority: float = 1e-6

    log_std_bounds: list[float] = [-20, 2]

    policy_update_freq: int = 1
    target_update_freq: int = 1

    actor_config: MLPConfig = MLPConfig(hidden_sizes=[256, 256])
    critic_config: MLPConfig = MLPConfig(hidden_sizes=[256, 256])


class REDQConfig(SACConfig):
    algorithm: str = Field("REDQ", Literal=True)
    actor_lr: float = 3e-4
    critic_lr: float = 3e-4

    gamma: float = 0.99
    tau: float = 0.005
    ensemble_size: int = 10
    num_sample_critics: int = 2

    G: int = 20

    policy_update_freq: int = 1
    target_update_freq: int = 1

    actor_config: MLPConfig = MLPConfig(hidden_sizes=[256, 256])
    critic_config: MLPConfig = MLPConfig(hidden_sizes=[256, 256])


class TQCConfig(SACConfig):
    algorithm: str = Field("TQC", Literal=True)
    actor_lr: float = 3e-4
    critic_lr: float = 3e-4
    alpha_lr: float = 3e-4

    gamma: float = 0.99
    tau: float = 0.005
    top_quantiles_to_drop: int = 2
    num_quantiles: int = 25
    num_critics: int = 5

    log_std_bounds: list[float] = [-20, 2]

    policy_update_freq: int = 1
    target_update_freq: int = 1

    actor_config: MLPConfig = MLPConfig(hidden_sizes=[256, 256])
    critic_config: MLPConfig = MLPConfig(hidden_sizes=[512, 512, 512])


class LAPSACConfig(SACConfig):
    algorithm: str = Field("LAPSAC", Literal=True)

    actor_lr: float = 3e-4
    critic_lr: float = 3e-4
    alpha_lr: float = 3e-4

    gamma: float = 0.99
    tau: float = 0.005
    per_alpha: float = 0.6
    reward_scale: float = 1.0
    min_priority: float = 1.0

    log_std_bounds: list[float] = [-20, 2]

    policy_update_freq: int = 1
    target_update_freq: int = 1

    actor_config: MLPConfig = MLPConfig(hidden_sizes=[256, 256])
    critic_config: MLPConfig = MLPConfig(hidden_sizes=[256, 256])


class LA3PSACConfig(SACConfig):
    algorithm: str = Field("LA3PSAC", Literal=True)

    actor_lr: float = 3e-4
    critic_lr: float = 3e-4
    alpha_lr: float = 3e-4
    gamma: float = 0.99
    tau: float = 0.005
    reward_scale: float = 5.0

    beta: float = 0.4
    per_alpha: float = 0.4
    min_priority: float = 1.0
    prioritized_fraction: float = 0.5

    log_std_bounds: list[float] = [-20, 2]

    target_update_freq: int = 1

    actor_config: MLPConfig = MLPConfig(hidden_sizes=[256, 256])
    critic_config: MLPConfig = MLPConfig(hidden_sizes=[256, 256])


class MAPERSACConfig(SACConfig):
    algorithm: str = Field("MAPERSAC", Literal=True)

    max_steps_exploration: int = 10000

    actor_lr: float = 7.3e-4
    critic_lr: float = 7.3e-4
    alpha_lr: float = 7.3e-4
    gamma: float = 0.98
    tau: float = 0.02

    beta: float = 0.4
    per_alpha: float = 0.7
    min_priority: float = 1e-6

    G: int = 64
    number_steps_per_train_policy: int = 64

    log_std_bounds: list[float] = [-20, 2]

    policy_update_freq: int = 1
    target_update_freq: int = 1

    actor_config: MLPConfig = MLPConfig(hidden_sizes=[400, 300])
    critic_config: MLPConfig = MLPConfig(hidden_sizes=[400, 300])


class RDSACConfig(SACConfig):
    algorithm: str = Field("RDSAC", Literal=True)

    actor_lr: float = 3e-4
    critic_lr: float = 3e-4
    gamma: float = 0.99
    tau: float = 0.005

    beta: float = 0.4
    per_alpha: float = 0.7
    min_priority: float = 1.0

    log_std_bounds: list[float] = [-20, 2]

    policy_update_freq: int = 1
    target_update_freq: int = 1

    actor_config: MLPConfig = MLPConfig(hidden_sizes=[256, 256])
    critic_config: MLPConfig = MLPConfig(hidden_sizes=[256, 256])


class CrossQConfig(AlgorithmConfig):
    algorithm: str = Field("CrossQ", Literal=True)
    actor_lr: float = 1e-3
    critic_lr: float = 1e-3
    alpha_lr: float = 1e-3

    gamma: float = 0.99
    reward_scale: float = 1.0

    log_std_bounds: list[float] = [-20, 2]

    policy_update_freq: int = 3

    actor_config: MLPConfig = MLPConfig(
        input_layer="BatchRenorm1d",
        hidden_sizes=[256, 256],
        batch_layer="BatchRenorm1d",
        batch_layer_args={"momentum": 0.01},
        layer_order=["activation", "batch"],
    )
    critic_config: MLPConfig = MLPConfig(
        input_layer="BatchRenorm1d",
        hidden_sizes=[2048, 2048],
        batch_layer="BatchRenorm1d",
        batch_layer_args={"momentum": 0.01},
        layer_order=["activation", "batch"],
    )


class DroQConfig(SACConfig):
    algorithm: str = Field("DroQ", Literal=True)
    actor_lr: float = 3e-4
    critic_lr: float = 3e-4
    alpha_lr: float = 3e-4

    gamma: float = 0.99
    tau: float = 0.005
    reward_scale: float = 1.0

    G: int = 20

    log_std_bounds: list[float] = [-20, 2]

    policy_update_freq: int = 1
    target_update_freq: int = 1

    hidden_size_actor: list[int] = [256, 256]
    hidden_size_critic: list[int] = [256, 256]

    actor_config: MLPConfig = MLPConfig(hidden_sizes=[256, 256])
    critic_config: MLPConfig = MLPConfig(
        hidden_sizes=[256, 256],
        dropout_layer="Dropout",
        dropout_layer_args={"p": 0.005},
        norm_layer="LayerNorm",
        layer_order=["dropout", "layernorm", "activation"],
    )


class DynaSACConfig(SACConfig):
    algorithm: str = Field("DynaSAC", Literal=True)
    actor_lr: float = 3e-4
    critic_lr: float = 3e-4

    alpha_lr: float = 3e-4

    # TODO this bool doesn't work as expected - needs to be int 1/0
    use_bounded_active: bool = False
    num_models: int = 5

    gamma: float = 0.99
    tau: float = 0.005

    log_std_bounds: list[float] = [-20, 2]

    policy_update_freq: int = 1
    target_update_freq: int = 1

    actor_config: MLPConfig = MLPConfig(hidden_sizes=[256, 256])
    critic_config: MLPConfig = MLPConfig(hidden_sizes=[256, 256])

    horizon: int = 3
    num_samples: int = 10
    world_model_lr: float = 0.001


###################################
#         TD3 Algorithms          #
###################################


class DDPGConfig(AlgorithmConfig):
    algorithm: str = Field("DDPG", Literal=True)
    actor_lr: float = 1e-4
    critic_lr: float = 1e-3

    gamma: float = 0.99
    tau: float = 0.005

    actor_config: MLPConfig = MLPConfig(
        hidden_sizes=[1024, 1024], output_activation_function=nn.Tanh.__name__
    )
    critic_config: MLPConfig = MLPConfig(hidden_sizes=[1024, 1024])


class TD3Config(AlgorithmConfig):
    algorithm: str = Field("TD3", Literal=True)
    actor_lr: float = 3e-4
    critic_lr: float = 3e-4

    gamma: float = 0.99
    tau: float = 0.005

    policy_update_freq: int = 2

    actor_config: MLPConfig = MLPConfig(
        hidden_sizes=[256, 256], output_activation_function=nn.Tanh.__name__
    )
    critic_config: MLPConfig = MLPConfig(hidden_sizes=[256, 256])


class TD3AEConfig(TD3Config):
    algorithm: str = Field("TD3AE", Literal=True)

    image_observation: int = 1
    batch_size: int = 128

    actor_lr: float = 1e-3
    critic_lr: float = 1e-3
    alpha_lr: float = 1e-4

    gamma: float = 0.99
    tau: float = 0.005

    policy_update_freq: int = 2

    actor_config: MLPConfig = MLPConfig(
        hidden_sizes=[1024, 1024], output_activation_function=nn.Tanh.__name__
    )
    critic_config: MLPConfig = MLPConfig(hidden_sizes=[1024, 1024])

    encoder_tau: float = 0.05
    decoder_update_freq: int = 1

    vector_observation: int = 0

    autoencoder_config: VanillaAEConfig = VanillaAEConfig(
        latent_dim=50,
        num_layers=4,
        num_filters=32,
        kernel_size=3,
        latent_lambda=1e-6,
        encoder_optim_kwargs={"lr": 1e-3},
        decoder_optim_kwargs={"lr": 1e-3, "weight_decay": 1e-7},
    )


class NaSATD3Config(TD3Config):
    algorithm: str = Field("NaSATD3", Literal=True)

    image_observation: int = 1

    actor_lr: float = 1e-4
    critic_lr: float = 1e-3
    epm_lr: float = 1e-4

    gamma: float = 0.99
    tau: float = 0.005
    ensemble_size: int = 3

    policy_update_freq: int = 2

    actor_config: MLPConfig = MLPConfig(
        hidden_sizes=[1024, 1024], output_activation_function=nn.Tanh.__name__
    )
    critic_config: MLPConfig = MLPConfig(hidden_sizes=[1024, 1024])
    epm_config: MLPConfig = MLPConfig(hidden_sizes=[512, 512])

    intrinsic_on: int = 1

    vector_observation: int = 0

    autoencoder_config: VanillaAEConfig = VanillaAEConfig(
        latent_dim=200,
        num_layers=4,
        num_filters=32,
        kernel_size=3,
        latent_lambda=1e-6,
        encoder_optim_kwargs={"lr": 1e-3},
        decoder_optim_kwargs={"lr": 1e-3, "weight_decay": 1e-7},
    )

    # autoencoder_config: AEConfig] = VAEConfig(
    #     latent_dim=200,
    #     num_layers=4,
    #     num_filters=32,
    #     kernel_size=3,
    #     latent_lambda=1e-6,
    #     encoder_optim_kwargs={"lr": 1e-3},
    #     decoder_optim_kwargs={"lr": 1e-3, "weight_decay": 1e-7},
    # )


class PERTD3Config(TD3Config):
    algorithm: str = Field("PERTD3", Literal=True)

    actor_lr: float = 3e-4
    critic_lr: float = 3e-4
    gamma: float = 0.99
    tau: float = 0.005

    beta: float = 0.4
    per_alpha: float = 0.6
    min_priority: float = 1e-6

    policy_update_freq: int = 2

    actor_config: MLPConfig = MLPConfig(
        hidden_sizes=[256, 256], output_activation_function=nn.Tanh.__name__
    )
    critic_config: MLPConfig = MLPConfig(hidden_sizes=[256, 256])


class LAPTD3Config(TD3Config):
    algorithm: str = Field("LAPTD3", Literal=True)

    actor_lr: float = 3e-4
    critic_lr: float = 3e-4
    gamma: float = 0.99
    tau: float = 0.005

    beta: float = 0.4
    per_alpha: float = 0.4
    min_priority: float = 1.0

    policy_update_freq: int = 2

    actor_config: MLPConfig = MLPConfig(
        hidden_sizes=[256, 256], output_activation_function=nn.Tanh.__name__
    )
    critic_config: MLPConfig = MLPConfig(hidden_sizes=[256, 256])


class PALTD3Config(TD3Config):
    algorithm: str = Field("PALTD3", Literal=True)

    actor_lr: float = 3e-4
    critic_lr: float = 3e-4
    gamma: float = 0.99
    tau: float = 0.005

    beta: float = 0.4
    per_alpha: float = 0.4
    min_priority: float = 1.0

    policy_update_freq: int = 2

    actor_config: MLPConfig = MLPConfig(
        hidden_sizes=[256, 256], output_activation_function=nn.Tanh.__name__
    )
    critic_config: MLPConfig = MLPConfig(hidden_sizes=[256, 256])


class LA3PTD3Config(TD3Config):
    algorithm: str = Field("LA3PTD3", Literal=True)

    actor_lr: float = 3e-4
    critic_lr: float = 3e-4
    gamma: float = 0.99
    tau: float = 0.005

    beta: float = 0.4
    per_alpha: float = 0.4
    min_priority: float = 1.0
    prioritized_fraction: float = 0.5

    policy_update_freq: int = 2

    actor_config: MLPConfig = MLPConfig(
        hidden_sizes=[256, 256], output_activation_function=nn.Tanh.__name__
    )
    critic_config: MLPConfig = MLPConfig(hidden_sizes=[256, 256])


class MAPERTD3Config(TD3Config):
    algorithm: str = Field("MAPERTD3", Literal=True)

    max_steps_exploration: int = 10000

    batch_size: int = 100

    actor_lr: float = 1e-3
    critic_lr: float = 1e-3
    gamma: float = 0.98
    tau: float = 0.005

    beta: float = 1.0
    per_alpha: float = 0.7
    min_priority: float = 1e-6

    G: int = 64
    number_steps_per_train_policy: int = 64

    policy_update_freq: int = 2

    actor_config: MLPConfig = MLPConfig(
        hidden_sizes=[256, 256], output_activation_function=nn.Tanh.__name__
    )
    critic_config: MLPConfig = MLPConfig(hidden_sizes=[256, 256])


class RDTD3Config(TD3Config):
    algorithm: str = Field("RDTD3", Literal=True)

    actor_lr: float = 3e-4
    critic_lr: float = 3e-4
    gamma: float = 0.99
    tau: float = 0.005

    beta: float = 0.4
    per_alpha: float = 0.7
    min_priority: float = 1.0

    policy_update_freq: int = 2

    actor_config: MLPConfig = MLPConfig(
        hidden_sizes=[256, 256], output_activation_function=nn.Tanh.__name__
    )
    critic_config: MLPConfig = MLPConfig(hidden_sizes=[256, 256])


class CTD4Config(TD3Config):
    algorithm: str = Field("CTD4", Literal=True)

    actor_lr: float = 1e-4
    critic_lr: float = 1e-3
    gamma: float = 0.99
    tau: float = 0.005
    ensemble_size: int = 3

    min_noise: float = 0.0
    noise_decay: float = 0.999999
    noise_scale: float = 0.1

    policy_update_freq: int = 2

    actor_config: MLPConfig = MLPConfig(
        hidden_sizes=[256, 256], output_activation_function=nn.Tanh.__name__
    )
    critic_config: MLPConfig = MLPConfig(hidden_sizes=[256, 256])

    fusion_method: str = "kalman"  # kalman, minimum, average<|MERGE_RESOLUTION|>--- conflicted
+++ resolved
@@ -133,13 +133,6 @@
     gamma: float = 0.99
     tau: float = 1.0
     target_update_freq: int = 1000
-<<<<<<< HEAD
-
-    max_grad_norm: float | None = None
-
-    exploration_min: float = 1e-3
-    exploration_decay: float = 0.99
-=======
 
     use_double_dqn: int = 0
 
@@ -148,7 +141,6 @@
     start_epsilon: float = 1.0
     end_epsilon: float = 1e-3
     decay_steps: int = 100000
->>>>>>> 9c60e13c
 
     batch_size: int = 32
 
@@ -162,11 +154,7 @@
     tau: float = 1.0
     target_update_freq: int = 1000
 
-<<<<<<< HEAD
-    max_grad_norm: float | None = None
-=======
     use_double_dqn: Literal[1] = Field(default=1, frozen=True)
->>>>>>> 9c60e13c
 
     max_grad_norm: float | None = None
 
@@ -179,7 +167,7 @@
     network_config: MLPConfig = MLPConfig(hidden_sizes=[64, 64])
 
 
-class DuelingDQNConfig(DoubleDQNConfig):
+class DuelingDQNConfig(DQNConfig):
     algorithm: str = Field("DuelingDQN", Literal=True)
     lr: float = 5e-4
     gamma: float = 0.99
@@ -201,19 +189,20 @@
     advantage_stream_config: MLPConfig = MLPConfig(hidden_sizes=[128])
 
 
-class NoisyNetConfig(DoubleDQNConfig):
+class NoisyNetConfig(DQNConfig):
     algorithm: str = Field("NoisyNet", Literal=True)
-    lr: float = 1e-4
+    lr: float = 5e-4
     gamma: float = 0.99
     tau: float = 0.005
     target_update_freq: int = 1
 
     max_grad_norm: float | None = 10.0
 
-    exploration_min: float = 0
-    exploration_decay: float = 0
-
-    batch_size: int = 256
+    start_epsilon: float = 0.0
+    end_epsilon: float = 0.0
+    decay_steps: int = 0
+
+    batch_size: int = 32
 
     network_config: MLPConfig = MLPConfig(
         hidden_sizes=[128, 128],
