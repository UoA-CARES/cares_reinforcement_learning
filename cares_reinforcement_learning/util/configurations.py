from typing import Any

import pydantic
from pydantic import BaseModel, Field
from torch import nn

from cares_reinforcement_learning.encoders.configurations import (
    BurgessConfig,
    VanillaAEConfig,
)

# pylint disbale-next=unused-import

# NOTE: If a parameter is a list then don't wrap with Optional leave as implicit optional - list[type] = default


class SubscriptableClass(BaseModel):
    def __getitem__(self, item):
        return getattr(self, item)


class EnvironmentConfig(SubscriptableClass):
    task: str


class TrainingConfig(SubscriptableClass):
    """
    Configuration class for training.

    Attributes:
        seeds (list[int]): list of random seeds for reproducibility. Default is [10].
        number_steps_per_evaluation (int]): Number of steps per evaluation. Default is 10000.
        number_eval_episodes (int]): Number of episodes to evaluate during training. Default is 10.
    """

    seeds: list[int] = [10]
    number_steps_per_evaluation: int = 10000
    number_eval_episodes: int = 10


class MLPConfig(SubscriptableClass):
    hidden_sizes: list[int]

    input_layer: str = ""
    input_layer_args: dict[str, Any] = Field(default_factory=dict)

    linear_layer_args: dict[str, Any] = Field(default_factory=dict)

    batch_layer: str = ""
    batch_layer_args: dict[str, Any] = Field(default_factory=dict)

    dropout_layer: str = ""
    dropout_layer_args: dict[str, Any] = Field(default_factory=dict)

    norm_layer: str = ""
    norm_layer_args: dict[str, Any] = Field(default_factory=dict)

    hidden_activation_function: str = nn.ReLU.__name__
    hidden_activation_function_args: dict[str, Any] = Field(default_factory=dict)

    output_activation_function: str = ""
    output_activation_function_args: dict[str, Any] = Field(default_factory=dict)

    layer_order: list[str] = ["batch", "activation", "layernorm", "dropout"]

    @pydantic.root_validator(pre=True)
    # pylint: disable-next=no-self-argument
    def convert_none_to_dict(cls, values):
        if values.get("norm_layer_args") is None:
            values["norm_layer_args"] = {}
        if values.get("activation_function_args") is None:
            values["activation_function_args"] = {}
        if values.get("final_activation_args") is None:
            values["final_activation_args"] = {}
        if values.get("batch_layer_args") is None:
            values["batch_layer_args"] = {}
        if values.get("dropout_layer_args") is None:
            values["dropout_layer_args"] = {}
        return values


class AlgorithmConfig(SubscriptableClass):
    """
    Configuration class for the algorithm.

    These attributes are common to all algorithms. They can be overridden by the specific algorithm configuration.

    Attributes:
        algorithm (str): Name of the algorithm to be used.
        G (int]): Updates per step UTD-raio, for the actor and critic.
        G_model (int]): Updates per step UTD-ratio for MBRL.
        buffer_size (int]): Size of the memory buffer.
        batch_size (int]): Size of the training batch.
        max_steps_exploration (int]): Maximum number of steps for exploration.
        max_steps_training (int]): Maximum number of steps for training.
        number_steps_per_train_policy (int]): Number of steps per updating the training policy.

        min_noise (float]): Minimum noise value.
        noise_scale (float]): Noise scale.
        noise_decay (float]): Noise decay.

        image_observation (int]): Whether the observation is an image.
    """

    algorithm: str = Field(description="Name of the algorithm to be used")
<<<<<<< HEAD
    G: Optional[int] = 1
    G_model: Optional[float] = 1
    buffer_size: Optional[int] = 1000000
    batch_size: Optional[int] = 256
    max_steps_exploration: Optional[int] = 1000
    max_steps_training: Optional[int] = 1000000
    number_steps_per_train_policy: Optional[int] = 1
=======
    G: int = 1
    G_model: int = 1
    buffer_size: int = 1000000
    batch_size: int = 256
    max_steps_exploration: int = 1000
    max_steps_training: int = 1000000
    number_steps_per_train_policy: int = 1
>>>>>>> 4fd16e30

    min_noise: float = 0.0
    noise_scale: float = 0.1
    noise_decay: float = 1.0

    image_observation: int = 0


###################################
#         DQN Algorithms          #
###################################


class DQNConfig(AlgorithmConfig):
    algorithm: str = Field("DQN", Literal=True)
    lr: float = 1e-3
    gamma: float = 0.99

    exploration_min: float = 1e-3
    exploration_decay: float = 0.95

    network_config: MLPConfig = MLPConfig(hidden_sizes=[512, 512])


class DoubleDQNConfig(DQNConfig):
    algorithm: str = Field("DoubleDQN", Literal=True)
    lr: float = 1e-3
    gamma: float = 0.99
    tau: float = 0.005

    exploration_min: float = 1e-3
    exploration_decay: float = 0.95

    network_config: MLPConfig = MLPConfig(hidden_sizes=[512, 512])


class DuelingDQNConfig(AlgorithmConfig):
    algorithm: str = Field("DuelingDQN", Literal=True)
    lr: float = 1e-3
    gamma: float = 0.99

    exploration_min: float = 1e-3
    exploration_decay: float = 0.95

    feature_layer_config: MLPConfig = MLPConfig(hidden_sizes=[512, 512])
    value_stream_config: MLPConfig = MLPConfig(hidden_sizes=[512])
    advantage_stream_config: MLPConfig = MLPConfig(hidden_sizes=[512])


###################################
#         PPO Algorithms          #
###################################


class PPOConfig(AlgorithmConfig):
    algorithm: str = Field("PPO", Literal=True)
    actor_lr: float = 1e-4
    critic_lr: float = 1e-3

    gamma: float = 0.99
    eps_clip: float = 0.2
    updates_per_iteration: int = 10

    max_steps_per_batch: int = 5000

    actor_config: MLPConfig = MLPConfig(
        hidden_sizes=[1024, 1024], output_activation_function=nn.Tanh.__name__
    )
    critic_config: MLPConfig = MLPConfig(hidden_sizes=[1024, 1024])


###################################
#         SAC Algorithms          #
###################################


class SACDConfig(AlgorithmConfig):
    algorithm: str = Field("SACD", Literal=True)
    actor_lr: float = 3e-4
    critic_lr: float = 3e-4
    alpha_lr: float = 3e-4

    batch_size = 64

    target_entropy_multiplier = 0.98

    max_steps_exploration = 20000
    number_steps_per_train_policy = 4

    gamma: float = 0.99
    tau: float = 0.005
    reward_scale: float = 1.0

    policy_update_freq: int = 1
    target_update_freq: int = 1

    actor_config: MLPConfig = MLPConfig(hidden_sizes=[512, 512])
    critic_config: MLPConfig = MLPConfig(hidden_sizes=[512, 512])


class SACConfig(AlgorithmConfig):
    algorithm: str = Field("SAC", Literal=True)
<<<<<<< HEAD
    actor_lr: Optional[float] = 3e-4
    critic_lr: Optional[float] = 3e-4
    alpha_lr: Optional[float] = 3e-4
    gamma: Optional[float] = 0.99
    tau: Optional[float] = 0.005
    reward_scale: Optional[float] = 1.0


class STEVE_MEANConfig(AlgorithmConfig):
    algorithm: str = Field("STEVE_MEAN", Literal=True)
    # SAC Parameters.
    actor_lr: Optional[float] = 3e-4
    critic_lr: Optional[float] = 3e-4
    alpha_lr: Optional[float] = 3e-4
    gamma: Optional[float] = 0.99
    tau: Optional[float] = 0.005
    reward_scale: Optional[float] = 1.0
    # World Model Parameters
    world_model_lr: Optional[float] = 0.001
    num_samples: Optional[int] = 10
    # STEVE Parameters.
    horizon = 3
    num_world_models: Optional[int] = 5
    num_reward_models: Optional[int] = 5
    num_critic_models: Optional[int] = 4


class DynaSAC_SAConfig(AlgorithmConfig):
    algorithm: str = Field("DynaSAC_SA", Literal=True)
    actor_lr: Optional[float] = 3e-4
    critic_lr: Optional[float] = 3e-4

    alpha_lr: Optional[float] = 3e-4
    use_bounded_active: Optional[bool] = False
    num_models: Optional[int] = 5

    gamma: Optional[float] = 0.99
    tau: Optional[float] = 0.005
    reward_scale: Optional[float] = 1.0

    horizon: Optional[int] = 1
    num_samples: Optional[int] = 10
    world_model_lr: Optional[float] = 0.001


class DynaSAC_SABRConfig(AlgorithmConfig):
    algorithm: str = Field("DynaSAC_SABR", Literal=True)
    actor_lr: Optional[float] = 3e-4
    critic_lr: Optional[float] = 3e-4

    alpha_lr: Optional[float] = 3e-4
    use_bounded_active: Optional[bool] = False
    num_models: Optional[int] = 5
=======
    actor_lr: float = 3e-4
    critic_lr: float = 3e-4
    alpha_lr: float = 3e-4
>>>>>>> 4fd16e30

    gamma: float = 0.99
    tau: float = 0.005
    reward_scale: float = 1.0

<<<<<<< HEAD
    horizon: Optional[int] = 1
    num_samples: Optional[int] = 10
    world_model_lr: Optional[float] = 0.001

    threshold_scale: Optional[float] = 0.7
    reweight_critic: Optional[bool] = True
    reweight_actor: Optional[bool] = False

    mode: Optional[int] = 1
    sample_times: Optional[int] = 10

    log_std_bounds: List[float] = [-20, 2]
=======
    log_std_bounds: list[float] = [-20, 2]
>>>>>>> 4fd16e30

    policy_update_freq: int = 1
    target_update_freq: int = 1

    actor_config: MLPConfig = MLPConfig(hidden_sizes=[256, 256])
    critic_config: MLPConfig = MLPConfig(hidden_sizes=[256, 256])


class SACAEConfig(SACConfig):
    algorithm: str = Field("SACAE", Literal=True)

    image_observation: int = 1
    batch_size: int = 128

    actor_lr: float = 1e-3
    critic_lr: float = 1e-3
    alpha_lr: float = 1e-4

    gamma: float = 0.99
    tau: float = 0.005
    reward_scale: float = 1.0

    log_std_bounds: list[float] = [-20, 2]

    policy_update_freq: int = 2
    target_update_freq: int = 2

    actor_config: MLPConfig = MLPConfig(hidden_sizes=[1024, 1024])
    critic_config: MLPConfig = MLPConfig(hidden_sizes=[1024, 1024])

    encoder_tau: float = 0.05
    decoder_update_freq: int = 1

    vector_observation: int = 0

    autoencoder_config: VanillaAEConfig = VanillaAEConfig(
        latent_dim=50,
        num_layers=4,
        num_filters=32,
        kernel_size=3,
        latent_lambda=1e-6,
        encoder_optim_kwargs={"lr": 1e-3},
        decoder_optim_kwargs={"lr": 1e-3, "weight_decay": 1e-7},
    )


class PERSACConfig(SACConfig):
    algorithm: str = Field("PERSAC", Literal=True)

    actor_lr: float = 3e-4
    critic_lr: float = 3e-4
    gamma: float = 0.99
    tau: float = 0.005

    beta: float = 0.4
    per_alpha: float = 0.6
    min_priority: float = 1e-6

    log_std_bounds: list[float] = [-20, 2]

    policy_update_freq: int = 1
    target_update_freq: int = 1

    actor_config: MLPConfig = MLPConfig(hidden_sizes=[256, 256])
    critic_config: MLPConfig = MLPConfig(hidden_sizes=[256, 256])


class REDQConfig(SACConfig):
    algorithm: str = Field("REDQ", Literal=True)
    actor_lr: float = 3e-4
    critic_lr: float = 3e-4

    gamma: float = 0.99
    tau: float = 0.005
    ensemble_size: int = 10
    num_sample_critics: int = 2

    G: int = 20

    policy_update_freq: int = 1
    target_update_freq: int = 1

    actor_config: MLPConfig = MLPConfig(hidden_sizes=[256, 256])
    critic_config: MLPConfig = MLPConfig(hidden_sizes=[256, 256])


class TQCConfig(SACConfig):
    algorithm: str = Field("TQC", Literal=True)
    actor_lr: float = 3e-4
    critic_lr: float = 3e-4
    alpha_lr: float = 3e-4

    gamma: float = 0.99
    tau: float = 0.005
    top_quantiles_to_drop: int = 2
    num_quantiles: int = 25
    num_critics: int = 5

    log_std_bounds: list[float] = [-20, 2]

    policy_update_freq: int = 1
    target_update_freq: int = 1

    actor_config: MLPConfig = MLPConfig(hidden_sizes=[256, 256])
    critic_config: MLPConfig = MLPConfig(hidden_sizes=[512, 512, 512])


class LAPSACConfig(SACConfig):
    algorithm: str = Field("LAPSAC", Literal=True)

    actor_lr: float = 3e-4
    critic_lr: float = 3e-4
    alpha_lr: float = 3e-4

    gamma: float = 0.99
    tau: float = 0.005
    per_alpha: float = 0.6
    reward_scale: float = 1.0
    min_priority: float = 1.0

    log_std_bounds: list[float] = [-20, 2]

    policy_update_freq: int = 1
    target_update_freq: int = 1

    actor_config: MLPConfig = MLPConfig(hidden_sizes=[256, 256])
    critic_config: MLPConfig = MLPConfig(hidden_sizes=[256, 256])


class LA3PSACConfig(SACConfig):
    algorithm: str = Field("LA3PSAC", Literal=True)

    actor_lr: float = 3e-4
    critic_lr: float = 3e-4
    alpha_lr: float = 3e-4
    gamma: float = 0.99
    tau: float = 0.005
    reward_scale: float = 5.0

    beta: float = 0.4
    per_alpha: float = 0.4
    min_priority: float = 1.0
    prioritized_fraction: float = 0.5

    log_std_bounds: list[float] = [-20, 2]

    target_update_freq: int = 1

    actor_config: MLPConfig = MLPConfig(hidden_sizes=[256, 256])
    critic_config: MLPConfig = MLPConfig(hidden_sizes=[256, 256])


class MAPERSACConfig(SACConfig):
    algorithm: str = Field("MAPERSAC", Literal=True)

    max_steps_exploration: int = 10000

    actor_lr: float = 7.3e-4
    critic_lr: float = 7.3e-4
    alpha_lr: float = 7.3e-4
    gamma: float = 0.98
    tau: float = 0.02

    beta: float = 0.4
    per_alpha: float = 0.7
    min_priority: float = 1e-6

    G: int = 64
    number_steps_per_train_policy: int = 64

    log_std_bounds: list[float] = [-20, 2]

    policy_update_freq: int = 1
    target_update_freq: int = 1

    actor_config: MLPConfig = MLPConfig(hidden_sizes=[400, 300])
    critic_config: MLPConfig = MLPConfig(hidden_sizes=[400, 300])


class RDSACConfig(SACConfig):
    algorithm: str = Field("RDSAC", Literal=True)

    actor_lr: float = 3e-4
    critic_lr: float = 3e-4
    gamma: float = 0.99
    tau: float = 0.005

    beta: float = 0.4
    per_alpha: float = 0.7
    min_priority: float = 1.0

    log_std_bounds: list[float] = [-20, 2]

    policy_update_freq: int = 1
    target_update_freq: int = 1

    actor_config: MLPConfig = MLPConfig(hidden_sizes=[256, 256])
    critic_config: MLPConfig = MLPConfig(hidden_sizes=[256, 256])


class CrossQConfig(AlgorithmConfig):
    algorithm: str = Field("CrossQ", Literal=True)
    actor_lr: float = 1e-3
    critic_lr: float = 1e-3
    alpha_lr: float = 1e-3

    gamma: float = 0.99
    reward_scale: float = 1.0

    log_std_bounds: list[float] = [-20, 2]

    policy_update_freq: int = 3

    actor_config: MLPConfig = MLPConfig(
        input_layer="BatchRenorm1d",
        linear_layer_args={"bias": False},
        hidden_sizes=[256, 256],
        batch_layer="BatchRenorm1d",
        batch_layer_args={"momentum": 0.01},
        layer_order=["activation", "batch"],
    )
    critic_config: MLPConfig = MLPConfig(
        input_layer="BatchRenorm1d",
        linear_layer_args={"bias": False},
        hidden_sizes=[2048, 2048],
        batch_layer="BatchRenorm1d",
        batch_layer_args={"momentum": 0.01},
        layer_order=["activation", "batch"],
    )


class DroQConfig(SACConfig):
    algorithm: str = Field("DroQ", Literal=True)
    actor_lr: float = 3e-4
    critic_lr: float = 3e-4
    alpha_lr: float = 3e-4

    gamma: float = 0.99
    tau: float = 0.005
    reward_scale: float = 1.0

    G: int = 20

    log_std_bounds: list[float] = [-20, 2]

    policy_update_freq: int = 1
    target_update_freq: int = 1

    hidden_size_actor: list[int] = [256, 256]
    hidden_size_critic: list[int] = [256, 256]

    actor_config: MLPConfig = MLPConfig(hidden_sizes=[256, 256])
    critic_config: MLPConfig = MLPConfig(
        hidden_sizes=[256, 256],
        dropout_layer="Dropout",
        dropout_layer_args={"p": 0.005},
        norm_layer="LayerNorm",
        layer_order=["dropout", "layernorm", "activation"],
    )


class DynaSACConfig(SACConfig):
    algorithm: str = Field("DynaSAC", Literal=True)
    actor_lr: float = 3e-4
    critic_lr: float = 3e-4

<<<<<<< HEAD
    alpha_lr: Optional[float] = 3e-4
    use_bounded_active: Optional[bool] = False
    num_models: Optional[int] = 5

    gamma: Optional[float] = 0.99
    tau: Optional[float] = 0.005
    reward_scale: Optional[float] = 1.0

    horizon: Optional[int] = 1
    num_samples: Optional[int] = 10
    world_model_lr: Optional[float] = 0.001



class DynaSAC_SASConfig(AlgorithmConfig):
    algorithm: str = Field("DynaSAC_SAS", Literal=True)
    actor_lr: Optional[float] = 3e-4
    critic_lr: Optional[float] = 3e-4

    alpha_lr: Optional[float] = 3e-4
    use_bounded_active: Optional[bool] = False
    num_models: Optional[int] = 5

    gamma: Optional[float] = 0.99
    tau: Optional[float] = 0.005
    reward_scale: Optional[float] = 1.0

    horizon: Optional[int] = 1
    log_std_bounds: List[float] = [-20, 2]
=======
    alpha_lr: float = 3e-4

    # TODO this bool doesn't work as expected - needs to be int 1/0
    use_bounded_active: bool = False
    num_models: int = 5

    gamma: float = 0.99
    tau: float = 0.005

    log_std_bounds: list[float] = [-20, 2]
>>>>>>> 4fd16e30

    policy_update_freq: int = 1
    target_update_freq: int = 1

    actor_config: MLPConfig = MLPConfig(hidden_sizes=[256, 256])
    critic_config: MLPConfig = MLPConfig(hidden_sizes=[256, 256])

<<<<<<< HEAD
class DynaSAC_SAS_Immersive_WeightConfig(AlgorithmConfig):
    algorithm: str = Field("DynaSAC_SAS_Immersive_Weight", Literal=True)
    actor_lr: Optional[float] = 3e-4
    critic_lr: Optional[float] = 3e-4

    alpha_lr: Optional[float] = 3e-4
    use_bounded_active: Optional[bool] = False
    num_models: Optional[int] = 5

    gamma: Optional[float] = 0.99
    tau: Optional[float] = 0.005
    reward_scale: Optional[float] = 1.0

    horizon: Optional[int] = 1
    num_samples: Optional[int] = 10
    world_model_lr: Optional[float] = 0.001

    threshold_scale: Optional[float] = 0.7
    reweight_critic: Optional[bool] = True
    reweight_actor: Optional[bool] = False

    mode: Optional[int] = 1
    sample_times: Optional[int] = 10


class DynaSAC_ScaleBatchReweightConfig(AlgorithmConfig):
    algorithm: str = Field("DynaSAC_ScaleBatchReweight", Literal=True)
    actor_lr: Optional[float] = 3e-4
    critic_lr: Optional[float] = 3e-4

    alpha_lr: Optional[float] = 3e-4
    use_bounded_active: Optional[bool] = False
    num_models: Optional[int] = 5

    gamma: Optional[float] = 0.99
    tau: Optional[float] = 0.005
    reward_scale: Optional[float] = 1.0

    horizon: Optional[int] = 1
    num_samples: Optional[int] = 10
    world_model_lr: Optional[float] = 0.001

    threshold_scale: Optional[float] = 0.7
    reweight_critic: Optional[bool] = True
    reweight_actor: Optional[bool] = False

    mode: Optional[int] = 1
    sample_times: Optional[int] = 10


class DynaSAC_BIVReweightConfig(AlgorithmConfig):
    algorithm: str = Field("DynaSAC_BIVReweight", Literal=True)
    actor_lr: Optional[float] = 3e-4
    critic_lr: Optional[float] = 3e-4

    alpha_lr: Optional[float] = 3e-4
    use_bounded_active: Optional[bool] = False
    num_models: Optional[int] = 5

    gamma: Optional[float] = 0.99
    tau: Optional[float] = 0.005
    reward_scale: Optional[float] = 1.0

    horizon: Optional[int] = 1
    num_samples: Optional[int] = 10
    world_model_lr: Optional[float] = 0.001

    threshold_scale: Optional[float] = 0.7
    reweight_critic: Optional[bool] = True
    reweight_actor: Optional[bool] = False

    mode: Optional[int] = 0
    sample_times: Optional[int] = 10


class DynaSAC_SUNRISEReweightConfig(AlgorithmConfig):
    algorithm: str = Field("DynaSAC_SUNRISEReweight", Literal=True)
    actor_lr: Optional[float] = 3e-4
    critic_lr: Optional[float] = 3e-4

    alpha_lr: Optional[float] = 3e-4
    use_bounded_active: Optional[bool] = False
    num_models: Optional[int] = 5

    gamma: Optional[float] = 0.99
    tau: Optional[float] = 0.005
    reward_scale: Optional[float] = 1.0

    horizon: Optional[int] = 1
    num_samples: Optional[int] = 10
    world_model_lr: Optional[float] = 0.001

    threshold_scale: Optional[float] = 0.7
    reweight_critic: Optional[bool] = True
    reweight_actor: Optional[bool] = False

    mode: Optional[int] = 1
    sample_times: Optional[int] = 10


class DynaSAC_UWACReweightConfig(AlgorithmConfig):
    algorithm: str = Field("DynaSAC_UWACReweight", Literal=True)
    actor_lr: Optional[float] = 3e-4
    critic_lr: Optional[float] = 3e-4

    alpha_lr: Optional[float] = 3e-4
    use_bounded_active: Optional[bool] = False
    num_models: Optional[int] = 5

    gamma: Optional[float] = 0.99
    tau: Optional[float] = 0.005
    reward_scale: Optional[float] = 1.0

    horizon: Optional[int] = 1
    num_samples: Optional[int] = 10
    world_model_lr: Optional[float] = 0.001

    threshold_scale: Optional[float] = 0.7
    reweight_critic: Optional[bool] = True
    reweight_actor: Optional[bool] = False

    mode: Optional[int] = 1
    sample_times: Optional[int] = 10


class NaSATD3Config(AlgorithmConfig):
    algorithm: str = Field("NaSATD3", Literal=True)
=======
    horizon: int = 3
    num_samples: int = 10
    world_model_lr: float = 0.001
>>>>>>> 4fd16e30


###################################
#         TD3 Algorithms          #
###################################


class DDPGConfig(AlgorithmConfig):
    algorithm: str = Field("DDPG", Literal=True)
    actor_lr: float = 1e-4
    critic_lr: float = 1e-3

    gamma: float = 0.99
    tau: float = 0.005

    actor_config: MLPConfig = MLPConfig(
        hidden_sizes=[1024, 1024], output_activation_function=nn.Tanh.__name__
    )
    critic_config: MLPConfig = MLPConfig(hidden_sizes=[1024, 1024])


class TD3Config(AlgorithmConfig):
    algorithm: str = Field("TD3", Literal=True)
    actor_lr: float = 3e-4
    critic_lr: float = 3e-4

    gamma: float = 0.99
    tau: float = 0.005

    policy_update_freq: int = 2

    actor_config: MLPConfig = MLPConfig(
        hidden_sizes=[256, 256], output_activation_function=nn.Tanh.__name__
    )
    critic_config: MLPConfig = MLPConfig(hidden_sizes=[256, 256])


class TD3AEConfig(TD3Config):
    algorithm: str = Field("TD3AE", Literal=True)

    image_observation: int = 1
    batch_size: int = 128

    actor_lr: float = 1e-3
    critic_lr: float = 1e-3
    alpha_lr: float = 1e-4

    gamma: float = 0.99
    tau: float = 0.005

    policy_update_freq: int = 2

    actor_config: MLPConfig = MLPConfig(
        hidden_sizes=[1024, 1024], output_activation_function=nn.Tanh.__name__
    )
    critic_config: MLPConfig = MLPConfig(hidden_sizes=[1024, 1024])

    encoder_tau: float = 0.05
    decoder_update_freq: int = 1

    vector_observation: int = 0

    autoencoder_config: VanillaAEConfig = VanillaAEConfig(
        latent_dim=50,
        num_layers=4,
        num_filters=32,
        kernel_size=3,
        latent_lambda=1e-6,
        encoder_optim_kwargs={"lr": 1e-3},
        decoder_optim_kwargs={"lr": 1e-3, "weight_decay": 1e-7},
    )


class NaSATD3Config(TD3Config):
    algorithm: str = Field("NaSATD3", Literal=True)

    image_observation: int = 1

    actor_lr: float = 1e-4
    critic_lr: float = 1e-3
    epm_lr: float = 1e-4

    gamma: float = 0.99
    tau: float = 0.005
    ensemble_size: int = 3

    policy_update_freq: int = 2

    actor_config: MLPConfig = MLPConfig(
        hidden_sizes=[1024, 1024], output_activation_function=nn.Tanh.__name__
    )
    critic_config: MLPConfig = MLPConfig(hidden_sizes=[1024, 1024])
    epm_config: MLPConfig = MLPConfig(hidden_sizes=[512, 512])

    intrinsic_on: int = 1

    vector_observation: int = 0

    autoencoder_config: VanillaAEConfig = VanillaAEConfig(
        latent_dim=200,
        num_layers=4,
        num_filters=32,
        kernel_size=3,
        latent_lambda=1e-6,
        encoder_optim_kwargs={"lr": 1e-3},
        decoder_optim_kwargs={"lr": 1e-3, "weight_decay": 1e-7},
    )

    # autoencoder_config: AEConfig] = VAEConfig(
    #     latent_dim=200,
    #     num_layers=4,
    #     num_filters=32,
    #     kernel_size=3,
    #     latent_lambda=1e-6,
    #     encoder_optim_kwargs={"lr": 1e-3},
    #     decoder_optim_kwargs={"lr": 1e-3, "weight_decay": 1e-7},
    # )


class PERTD3Config(TD3Config):
    algorithm: str = Field("PERTD3", Literal=True)

    actor_lr: float = 3e-4
    critic_lr: float = 3e-4
    gamma: float = 0.99
    tau: float = 0.005

    beta: float = 0.4
    per_alpha: float = 0.6
    min_priority: float = 1e-6

    policy_update_freq: int = 2

    actor_config: MLPConfig = MLPConfig(
        hidden_sizes=[256, 256], output_activation_function=nn.Tanh.__name__
    )
    critic_config: MLPConfig = MLPConfig(hidden_sizes=[256, 256])


class LAPTD3Config(TD3Config):
    algorithm: str = Field("LAPTD3", Literal=True)

    actor_lr: float = 3e-4
    critic_lr: float = 3e-4
    gamma: float = 0.99
    tau: float = 0.005

    beta: float = 0.4
    per_alpha: float = 0.4
    min_priority: float = 1.0

    policy_update_freq: int = 2

    actor_config: MLPConfig = MLPConfig(
        hidden_sizes=[256, 256], output_activation_function=nn.Tanh.__name__
    )
    critic_config: MLPConfig = MLPConfig(hidden_sizes=[256, 256])


class PALTD3Config(TD3Config):
    algorithm: str = Field("PALTD3", Literal=True)

    actor_lr: float = 3e-4
    critic_lr: float = 3e-4
    gamma: float = 0.99
    tau: float = 0.005

    beta: float = 0.4
    per_alpha: float = 0.4
    min_priority: float = 1.0

    policy_update_freq: int = 2

    actor_config: MLPConfig = MLPConfig(
        hidden_sizes=[256, 256], output_activation_function=nn.Tanh.__name__
    )
    critic_config: MLPConfig = MLPConfig(hidden_sizes=[256, 256])


class LA3PTD3Config(TD3Config):
    algorithm: str = Field("LA3PTD3", Literal=True)

    actor_lr: float = 3e-4
    critic_lr: float = 3e-4
    gamma: float = 0.99
    tau: float = 0.005

    beta: float = 0.4
    per_alpha: float = 0.4
    min_priority: float = 1.0
    prioritized_fraction: float = 0.5

    policy_update_freq: int = 2

    actor_config: MLPConfig = MLPConfig(
        hidden_sizes=[256, 256], output_activation_function=nn.Tanh.__name__
    )
    critic_config: MLPConfig = MLPConfig(hidden_sizes=[256, 256])


class MAPERTD3Config(TD3Config):
    algorithm: str = Field("MAPERTD3", Literal=True)

    max_steps_exploration: int = 10000

    batch_size: int = 100

    actor_lr: float = 1e-3
    critic_lr: float = 1e-3
    gamma: float = 0.98
    tau: float = 0.005

    beta: float = 1.0
    per_alpha: float = 0.7
    min_priority: float = 1e-6

    G: int = 64
    number_steps_per_train_policy: int = 64

    policy_update_freq: int = 2

    actor_config: MLPConfig = MLPConfig(
        hidden_sizes=[256, 256], output_activation_function=nn.Tanh.__name__
    )
    critic_config: MLPConfig = MLPConfig(hidden_sizes=[256, 256])


class RDTD3Config(TD3Config):
    algorithm: str = Field("RDTD3", Literal=True)

    actor_lr: float = 3e-4
    critic_lr: float = 3e-4
    gamma: float = 0.99
    tau: float = 0.005

    beta: float = 0.4
    per_alpha: float = 0.7
    min_priority: float = 1.0

    policy_update_freq: int = 2

    actor_config: MLPConfig = MLPConfig(
        hidden_sizes=[256, 256], output_activation_function=nn.Tanh.__name__
    )
    critic_config: MLPConfig = MLPConfig(hidden_sizes=[256, 256])


class CTD4Config(TD3Config):
    algorithm: str = Field("CTD4", Literal=True)

    actor_lr: float = 1e-4
    critic_lr: float = 1e-3
    gamma: float = 0.99
    tau: float = 0.005
    ensemble_size: int = 3

    min_noise: float = 0.0
    noise_decay: float = 0.999999
    noise_scale: float = 0.1

    policy_update_freq: int = 2

    actor_config: MLPConfig = MLPConfig(
        hidden_sizes=[256, 256], output_activation_function=nn.Tanh.__name__
    )
    critic_config: MLPConfig = MLPConfig(hidden_sizes=[256, 256])

    fusion_method: str = "kalman"  # kalman, minimum, average<|MERGE_RESOLUTION|>--- conflicted
+++ resolved
@@ -1,13 +1,7 @@
-from typing import Any
-
-import pydantic
+from typing import List, Optional
 from pydantic import BaseModel, Field
 from torch import nn
 
-from cares_reinforcement_learning.encoders.configurations import (
-    BurgessConfig,
-    VanillaAEConfig,
-)
 
 # pylint disbale-next=unused-import
 
@@ -103,23 +97,13 @@
     """
 
     algorithm: str = Field(description="Name of the algorithm to be used")
-<<<<<<< HEAD
-    G: Optional[int] = 1
-    G_model: Optional[float] = 1
-    buffer_size: Optional[int] = 1000000
-    batch_size: Optional[int] = 256
-    max_steps_exploration: Optional[int] = 1000
-    max_steps_training: Optional[int] = 1000000
-    number_steps_per_train_policy: Optional[int] = 1
-=======
     G: int = 1
-    G_model: int = 1
+    G_model: float = 1
     buffer_size: int = 1000000
     batch_size: int = 256
     max_steps_exploration: int = 1000
     max_steps_training: int = 1000000
     number_steps_per_train_policy: int = 1
->>>>>>> 4fd16e30
 
     min_noise: float = 0.0
     noise_scale: float = 0.1
@@ -194,827 +178,190 @@
 ###################################
 #         SAC Algorithms          #
 ###################################
-
-
-class SACDConfig(AlgorithmConfig):
-    algorithm: str = Field("SACD", Literal=True)
-    actor_lr: float = 3e-4
-    critic_lr: float = 3e-4
-    alpha_lr: float = 3e-4
-
-    batch_size = 64
-
-    target_entropy_multiplier = 0.98
-
-    max_steps_exploration = 20000
-    number_steps_per_train_policy = 4
-
-    gamma: float = 0.99
-    tau: float = 0.005
-    reward_scale: float = 1.0
-
-    policy_update_freq: int = 1
-    target_update_freq: int = 1
-
-    actor_config: MLPConfig = MLPConfig(hidden_sizes=[512, 512])
-    critic_config: MLPConfig = MLPConfig(hidden_sizes=[512, 512])
-
-
 class SACConfig(AlgorithmConfig):
     algorithm: str = Field("SAC", Literal=True)
-<<<<<<< HEAD
-    actor_lr: Optional[float] = 3e-4
-    critic_lr: Optional[float] = 3e-4
-    alpha_lr: Optional[float] = 3e-4
-    gamma: Optional[float] = 0.99
-    tau: Optional[float] = 0.005
-    reward_scale: Optional[float] = 1.0
-
-
-class STEVE_MEANConfig(AlgorithmConfig):
-    algorithm: str = Field("STEVE_MEAN", Literal=True)
-    # SAC Parameters.
-    actor_lr: Optional[float] = 3e-4
-    critic_lr: Optional[float] = 3e-4
-    alpha_lr: Optional[float] = 3e-4
-    gamma: Optional[float] = 0.99
-    tau: Optional[float] = 0.005
-    reward_scale: Optional[float] = 1.0
-    # World Model Parameters
-    world_model_lr: Optional[float] = 0.001
-    num_samples: Optional[int] = 10
-    # STEVE Parameters.
-    horizon = 3
-    num_world_models: Optional[int] = 5
-    num_reward_models: Optional[int] = 5
-    num_critic_models: Optional[int] = 4
-
-
-class DynaSAC_SAConfig(AlgorithmConfig):
-    algorithm: str = Field("DynaSAC_SA", Literal=True)
-    actor_lr: Optional[float] = 3e-4
-    critic_lr: Optional[float] = 3e-4
-
-    alpha_lr: Optional[float] = 3e-4
-    use_bounded_active: Optional[bool] = False
-    num_models: Optional[int] = 5
-
-    gamma: Optional[float] = 0.99
-    tau: Optional[float] = 0.005
-    reward_scale: Optional[float] = 1.0
-
-    horizon: Optional[int] = 1
-    num_samples: Optional[int] = 10
-    world_model_lr: Optional[float] = 0.001
-
-
-class DynaSAC_SABRConfig(AlgorithmConfig):
-    algorithm: str = Field("DynaSAC_SABR", Literal=True)
-    actor_lr: Optional[float] = 3e-4
-    critic_lr: Optional[float] = 3e-4
-
-    alpha_lr: Optional[float] = 3e-4
-    use_bounded_active: Optional[bool] = False
-    num_models: Optional[int] = 5
-=======
-    actor_lr: float = 3e-4
-    critic_lr: float = 3e-4
-    alpha_lr: float = 3e-4
->>>>>>> 4fd16e30
-
-    gamma: float = 0.99
-    tau: float = 0.005
-    reward_scale: float = 1.0
-
-<<<<<<< HEAD
-    horizon: Optional[int] = 1
-    num_samples: Optional[int] = 10
-    world_model_lr: Optional[float] = 0.001
-
-    threshold_scale: Optional[float] = 0.7
-    reweight_critic: Optional[bool] = True
-    reweight_actor: Optional[bool] = False
-
-    mode: Optional[int] = 1
-    sample_times: Optional[int] = 10
-
-    log_std_bounds: List[float] = [-20, 2]
-=======
-    log_std_bounds: list[float] = [-20, 2]
->>>>>>> 4fd16e30
-
-    policy_update_freq: int = 1
-    target_update_freq: int = 1
-
-    actor_config: MLPConfig = MLPConfig(hidden_sizes=[256, 256])
-    critic_config: MLPConfig = MLPConfig(hidden_sizes=[256, 256])
-
-
-class SACAEConfig(SACConfig):
-    algorithm: str = Field("SACAE", Literal=True)
-
-    image_observation: int = 1
-    batch_size: int = 128
-
-    actor_lr: float = 1e-3
-    critic_lr: float = 1e-3
-    alpha_lr: float = 1e-4
-
-    gamma: float = 0.99
-    tau: float = 0.005
-    reward_scale: float = 1.0
-
-    log_std_bounds: list[float] = [-20, 2]
-
-    policy_update_freq: int = 2
-    target_update_freq: int = 2
-
-    actor_config: MLPConfig = MLPConfig(hidden_sizes=[1024, 1024])
-    critic_config: MLPConfig = MLPConfig(hidden_sizes=[1024, 1024])
-
-    encoder_tau: float = 0.05
-    decoder_update_freq: int = 1
-
-    vector_observation: int = 0
-
-    autoencoder_config: VanillaAEConfig = VanillaAEConfig(
-        latent_dim=50,
-        num_layers=4,
-        num_filters=32,
-        kernel_size=3,
-        latent_lambda=1e-6,
-        encoder_optim_kwargs={"lr": 1e-3},
-        decoder_optim_kwargs={"lr": 1e-3, "weight_decay": 1e-7},
-    )
-
-
-class PERSACConfig(SACConfig):
-    algorithm: str = Field("PERSAC", Literal=True)
-
-    actor_lr: float = 3e-4
-    critic_lr: float = 3e-4
-    gamma: float = 0.99
-    tau: float = 0.005
-
-    beta: float = 0.4
-    per_alpha: float = 0.6
-    min_priority: float = 1e-6
-
-    log_std_bounds: list[float] = [-20, 2]
-
-    policy_update_freq: int = 1
-    target_update_freq: int = 1
-
-    actor_config: MLPConfig = MLPConfig(hidden_sizes=[256, 256])
-    critic_config: MLPConfig = MLPConfig(hidden_sizes=[256, 256])
-
-
-class REDQConfig(SACConfig):
-    algorithm: str = Field("REDQ", Literal=True)
-    actor_lr: float = 3e-4
-    critic_lr: float = 3e-4
-
-    gamma: float = 0.99
-    tau: float = 0.005
-    ensemble_size: int = 10
-    num_sample_critics: int = 2
-
-    G: int = 20
-
-    policy_update_freq: int = 1
-    target_update_freq: int = 1
-
-    actor_config: MLPConfig = MLPConfig(hidden_sizes=[256, 256])
-    critic_config: MLPConfig = MLPConfig(hidden_sizes=[256, 256])
-
-
-class TQCConfig(SACConfig):
-    algorithm: str = Field("TQC", Literal=True)
-    actor_lr: float = 3e-4
-    critic_lr: float = 3e-4
-    alpha_lr: float = 3e-4
-
-    gamma: float = 0.99
-    tau: float = 0.005
-    top_quantiles_to_drop: int = 2
-    num_quantiles: int = 25
-    num_critics: int = 5
-
-    log_std_bounds: list[float] = [-20, 2]
-
-    policy_update_freq: int = 1
-    target_update_freq: int = 1
-
-    actor_config: MLPConfig = MLPConfig(hidden_sizes=[256, 256])
-    critic_config: MLPConfig = MLPConfig(hidden_sizes=[512, 512, 512])
-
-
-class LAPSACConfig(SACConfig):
-    algorithm: str = Field("LAPSAC", Literal=True)
-
-    actor_lr: float = 3e-4
-    critic_lr: float = 3e-4
-    alpha_lr: float = 3e-4
-
-    gamma: float = 0.99
-    tau: float = 0.005
-    per_alpha: float = 0.6
-    reward_scale: float = 1.0
-    min_priority: float = 1.0
-
-    log_std_bounds: list[float] = [-20, 2]
-
-    policy_update_freq: int = 1
-    target_update_freq: int = 1
-
-    actor_config: MLPConfig = MLPConfig(hidden_sizes=[256, 256])
-    critic_config: MLPConfig = MLPConfig(hidden_sizes=[256, 256])
-
-
-class LA3PSACConfig(SACConfig):
-    algorithm: str = Field("LA3PSAC", Literal=True)
-
-    actor_lr: float = 3e-4
-    critic_lr: float = 3e-4
-    alpha_lr: float = 3e-4
-    gamma: float = 0.99
-    tau: float = 0.005
-    reward_scale: float = 5.0
-
-    beta: float = 0.4
-    per_alpha: float = 0.4
-    min_priority: float = 1.0
-    prioritized_fraction: float = 0.5
-
-    log_std_bounds: list[float] = [-20, 2]
-
-    target_update_freq: int = 1
-
-    actor_config: MLPConfig = MLPConfig(hidden_sizes=[256, 256])
-    critic_config: MLPConfig = MLPConfig(hidden_sizes=[256, 256])
-
-
-class MAPERSACConfig(SACConfig):
-    algorithm: str = Field("MAPERSAC", Literal=True)
-
-    max_steps_exploration: int = 10000
-
-    actor_lr: float = 7.3e-4
-    critic_lr: float = 7.3e-4
-    alpha_lr: float = 7.3e-4
-    gamma: float = 0.98
-    tau: float = 0.02
-
-    beta: float = 0.4
-    per_alpha: float = 0.7
-    min_priority: float = 1e-6
-
-    G: int = 64
-    number_steps_per_train_policy: int = 64
-
-    log_std_bounds: list[float] = [-20, 2]
-
-    policy_update_freq: int = 1
-    target_update_freq: int = 1
-
-    actor_config: MLPConfig = MLPConfig(hidden_sizes=[400, 300])
-    critic_config: MLPConfig = MLPConfig(hidden_sizes=[400, 300])
-
-
-class RDSACConfig(SACConfig):
-    algorithm: str = Field("RDSAC", Literal=True)
-
-    actor_lr: float = 3e-4
-    critic_lr: float = 3e-4
-    gamma: float = 0.99
-    tau: float = 0.005
-
-    beta: float = 0.4
-    per_alpha: float = 0.7
-    min_priority: float = 1.0
-
-    log_std_bounds: list[float] = [-20, 2]
-
-    policy_update_freq: int = 1
-    target_update_freq: int = 1
-
-    actor_config: MLPConfig = MLPConfig(hidden_sizes=[256, 256])
-    critic_config: MLPConfig = MLPConfig(hidden_sizes=[256, 256])
-
-
-class CrossQConfig(AlgorithmConfig):
-    algorithm: str = Field("CrossQ", Literal=True)
-    actor_lr: float = 1e-3
-    critic_lr: float = 1e-3
-    alpha_lr: float = 1e-3
-
-    gamma: float = 0.99
-    reward_scale: float = 1.0
-
-    log_std_bounds: list[float] = [-20, 2]
-
-    policy_update_freq: int = 3
-
-    actor_config: MLPConfig = MLPConfig(
-        input_layer="BatchRenorm1d",
-        linear_layer_args={"bias": False},
-        hidden_sizes=[256, 256],
-        batch_layer="BatchRenorm1d",
-        batch_layer_args={"momentum": 0.01},
-        layer_order=["activation", "batch"],
-    )
-    critic_config: MLPConfig = MLPConfig(
-        input_layer="BatchRenorm1d",
-        linear_layer_args={"bias": False},
-        hidden_sizes=[2048, 2048],
-        batch_layer="BatchRenorm1d",
-        batch_layer_args={"momentum": 0.01},
-        layer_order=["activation", "batch"],
-    )
-
-
-class DroQConfig(SACConfig):
-    algorithm: str = Field("DroQ", Literal=True)
-    actor_lr: float = 3e-4
-    critic_lr: float = 3e-4
-    alpha_lr: float = 3e-4
-
-    gamma: float = 0.99
-    tau: float = 0.005
-    reward_scale: float = 1.0
-
-    G: int = 20
-
-    log_std_bounds: list[float] = [-20, 2]
-
-    policy_update_freq: int = 1
-    target_update_freq: int = 1
-
-    hidden_size_actor: list[int] = [256, 256]
-    hidden_size_critic: list[int] = [256, 256]
-
-    actor_config: MLPConfig = MLPConfig(hidden_sizes=[256, 256])
-    critic_config: MLPConfig = MLPConfig(
-        hidden_sizes=[256, 256],
-        dropout_layer="Dropout",
-        dropout_layer_args={"p": 0.005},
-        norm_layer="LayerNorm",
-        layer_order=["dropout", "layernorm", "activation"],
-    )
-
-
-class DynaSACConfig(SACConfig):
-    algorithm: str = Field("DynaSAC", Literal=True)
-    actor_lr: float = 3e-4
-    critic_lr: float = 3e-4
-
-<<<<<<< HEAD
-    alpha_lr: Optional[float] = 3e-4
-    use_bounded_active: Optional[bool] = False
-    num_models: Optional[int] = 5
-
-    gamma: Optional[float] = 0.99
-    tau: Optional[float] = 0.005
-    reward_scale: Optional[float] = 1.0
-
-    horizon: Optional[int] = 1
-    num_samples: Optional[int] = 10
-    world_model_lr: Optional[float] = 0.001
-
+    actor_lr: float = 3e-4
+    critic_lr: float = 3e-4
+    alpha_lr: float = 3e-4
+    gamma: float = 0.99
+    tau: float = 0.005
+    reward_scale: float = 1.0
+    log_std_bounds: list[float] = [-20, 2]
+    policy_update_freq: int = 1
+    target_update_freq: int = 1
+    actor_config: MLPConfig = MLPConfig(hidden_sizes=[256, 256])
+    critic_config: MLPConfig = MLPConfig(hidden_sizes=[256, 256])
 
 
 class DynaSAC_SASConfig(AlgorithmConfig):
     algorithm: str = Field("DynaSAC_SAS", Literal=True)
-    actor_lr: Optional[float] = 3e-4
-    critic_lr: Optional[float] = 3e-4
-
-    alpha_lr: Optional[float] = 3e-4
-    use_bounded_active: Optional[bool] = False
-    num_models: Optional[int] = 5
-
-    gamma: Optional[float] = 0.99
-    tau: Optional[float] = 0.005
-    reward_scale: Optional[float] = 1.0
-
-    horizon: Optional[int] = 1
-    log_std_bounds: List[float] = [-20, 2]
-=======
-    alpha_lr: float = 3e-4
-
-    # TODO this bool doesn't work as expected - needs to be int 1/0
-    use_bounded_active: bool = False
-    num_models: int = 5
-
-    gamma: float = 0.99
-    tau: float = 0.005
-
-    log_std_bounds: list[float] = [-20, 2]
->>>>>>> 4fd16e30
-
-    policy_update_freq: int = 1
-    target_update_freq: int = 1
-
-    actor_config: MLPConfig = MLPConfig(hidden_sizes=[256, 256])
-    critic_config: MLPConfig = MLPConfig(hidden_sizes=[256, 256])
-
-<<<<<<< HEAD
+    actor_lr: float = 3e-4
+    critic_lr: float = 3e-4
+    alpha_lr: float = 3e-4
+    gamma: float = 0.99
+    tau: float = 0.005
+    reward_scale: float = 1.0
+    log_std_bounds: list[float] = [-20, 2]
+    policy_update_freq: int = 1
+    target_update_freq: int = 1
+    actor_config: MLPConfig = MLPConfig(hidden_sizes=[256, 256])
+    critic_config: MLPConfig = MLPConfig(hidden_sizes=[256, 256])
+
+    num_models: int = 5
+    world_model_lr: float = 0.001
+    horizon: int = 3
+    num_samples: int = 10
+
+
+class DynaSAC_NSConfig(AlgorithmConfig):
+    algorithm: str = Field("DynaSAC_NS", Literal=True)
+    actor_lr: float = 3e-4
+    critic_lr: float = 3e-4
+    alpha_lr: float = 3e-4
+    gamma: float = 0.99
+    tau: float = 0.005
+    reward_scale: float = 1.0
+    log_std_bounds: list[float] = [-20, 2]
+    policy_update_freq: int = 1
+    target_update_freq: int = 1
+    actor_config: MLPConfig = MLPConfig(hidden_sizes=[256, 256])
+    critic_config: MLPConfig = MLPConfig(hidden_sizes=[256, 256])
+
+    num_models: int = 5
+    world_model_lr: float = 0.001
+    horizon: int = 3
+    num_samples: int = 10
+
+
+class DynaSAC_BoundedNSConfig(AlgorithmConfig):
+    algorithm: str = Field("DynaSAC_BoundedNS", Literal=True)
+    actor_lr: float = 3e-4
+    critic_lr: float = 3e-4
+    alpha_lr: float = 3e-4
+    gamma: float = 0.99
+    tau: float = 0.005
+    reward_scale: float = 1.0
+    log_std_bounds: list[float] = [-20, 2]
+    policy_update_freq: int = 1
+    target_update_freq: int = 1
+    actor_config: MLPConfig = MLPConfig(hidden_sizes=[256, 256])
+    critic_config: MLPConfig = MLPConfig(hidden_sizes=[256, 256])
+
+    num_models: int = 5
+    world_model_lr: float = 0.001
+    horizon: int = 3
+    num_samples: int = 10
+
+    threshold: float = 0.1
+
+
+class STEVE_MEANConfig(AlgorithmConfig):
+    algorithm: str = Field("DynaSAC_NS", Literal=True)
+    actor_lr: float = 3e-4
+    critic_lr: float = 3e-4
+    alpha_lr: float = 3e-4
+    gamma: float = 0.99
+    tau: float = 0.005
+    reward_scale: float = 1.0
+    log_std_bounds: list[float] = [-20, 2]
+    policy_update_freq: int = 1
+    target_update_freq: int = 1
+    actor_config: MLPConfig = MLPConfig(hidden_sizes=[256, 256])
+    critic_config: MLPConfig = MLPConfig(hidden_sizes=[256, 256])
+
+    num_models: int = 5
+    world_model_lr: float = 0.001
+    horizon: int = 3
+    num_samples: int = 10
+
+
 class DynaSAC_SAS_Immersive_WeightConfig(AlgorithmConfig):
-    algorithm: str = Field("DynaSAC_SAS_Immersive_Weight", Literal=True)
-    actor_lr: Optional[float] = 3e-4
-    critic_lr: Optional[float] = 3e-4
-
-    alpha_lr: Optional[float] = 3e-4
-    use_bounded_active: Optional[bool] = False
-    num_models: Optional[int] = 5
-
-    gamma: Optional[float] = 0.99
-    tau: Optional[float] = 0.005
-    reward_scale: Optional[float] = 1.0
-
-    horizon: Optional[int] = 1
-    num_samples: Optional[int] = 10
-    world_model_lr: Optional[float] = 0.001
-
-    threshold_scale: Optional[float] = 0.7
-    reweight_critic: Optional[bool] = True
-    reweight_actor: Optional[bool] = False
-
-    mode: Optional[int] = 1
-    sample_times: Optional[int] = 10
-
-
-class DynaSAC_ScaleBatchReweightConfig(AlgorithmConfig):
-    algorithm: str = Field("DynaSAC_ScaleBatchReweight", Literal=True)
-    actor_lr: Optional[float] = 3e-4
-    critic_lr: Optional[float] = 3e-4
-
-    alpha_lr: Optional[float] = 3e-4
-    use_bounded_active: Optional[bool] = False
-    num_models: Optional[int] = 5
-
-    gamma: Optional[float] = 0.99
-    tau: Optional[float] = 0.005
-    reward_scale: Optional[float] = 1.0
-
-    horizon: Optional[int] = 1
-    num_samples: Optional[int] = 10
-    world_model_lr: Optional[float] = 0.001
-
-    threshold_scale: Optional[float] = 0.7
-    reweight_critic: Optional[bool] = True
-    reweight_actor: Optional[bool] = False
-
-    mode: Optional[int] = 1
-    sample_times: Optional[int] = 10
+    algorithm: str = Field("DynaSAC_IWNS", Literal=True)
+    actor_lr: float = 3e-4
+    critic_lr: float = 3e-4
+    alpha_lr: float = 3e-4
+    gamma: float = 0.99
+    tau: float = 0.005
+    reward_scale: float = 1.0
+    log_std_bounds: list[float] = [-20, 2]
+    policy_update_freq: int = 1
+    target_update_freq: int = 1
+    actor_config: MLPConfig = MLPConfig(hidden_sizes=[256, 256])
+    critic_config: MLPConfig = MLPConfig(hidden_sizes=[256, 256])
+
+    num_models: int = 5
+    world_model_lr: float = 0.001
+    horizon: int = 3
+    num_samples: int = 10
+
+    threshold: float = 0.1
+    reweight_actor: bool = False
 
 
 class DynaSAC_BIVReweightConfig(AlgorithmConfig):
-    algorithm: str = Field("DynaSAC_BIVReweight", Literal=True)
-    actor_lr: Optional[float] = 3e-4
-    critic_lr: Optional[float] = 3e-4
-
-    alpha_lr: Optional[float] = 3e-4
-    use_bounded_active: Optional[bool] = False
-    num_models: Optional[int] = 5
-
-    gamma: Optional[float] = 0.99
-    tau: Optional[float] = 0.005
-    reward_scale: Optional[float] = 1.0
-
-    horizon: Optional[int] = 1
-    num_samples: Optional[int] = 10
-    world_model_lr: Optional[float] = 0.001
-
-    threshold_scale: Optional[float] = 0.7
-    reweight_critic: Optional[bool] = True
-    reweight_actor: Optional[bool] = False
-
-    mode: Optional[int] = 0
-    sample_times: Optional[int] = 10
+    algorithm: str = Field("DynaSAC_BIVNS", Literal=True)
+    actor_lr: float = 3e-4
+    critic_lr: float = 3e-4
+    alpha_lr: float = 3e-4
+    gamma: float = 0.99
+    tau: float = 0.005
+    reward_scale: float = 1.0
+    log_std_bounds: list[float] = [-20, 2]
+    policy_update_freq: int = 1
+    target_update_freq: int = 1
+    actor_config: MLPConfig = MLPConfig(hidden_sizes=[256, 256])
+    critic_config: MLPConfig = MLPConfig(hidden_sizes=[256, 256])
+
+    num_models: int = 5
+    world_model_lr: float = 0.001
+    horizon: int = 3
+    num_samples: int = 10
+
+    threshold: float = 0.1
+    reweight_actor: bool = False
 
 
 class DynaSAC_SUNRISEReweightConfig(AlgorithmConfig):
-    algorithm: str = Field("DynaSAC_SUNRISEReweight", Literal=True)
-    actor_lr: Optional[float] = 3e-4
-    critic_lr: Optional[float] = 3e-4
-
-    alpha_lr: Optional[float] = 3e-4
-    use_bounded_active: Optional[bool] = False
-    num_models: Optional[int] = 5
-
-    gamma: Optional[float] = 0.99
-    tau: Optional[float] = 0.005
-    reward_scale: Optional[float] = 1.0
-
-    horizon: Optional[int] = 1
-    num_samples: Optional[int] = 10
-    world_model_lr: Optional[float] = 0.001
-
-    threshold_scale: Optional[float] = 0.7
-    reweight_critic: Optional[bool] = True
-    reweight_actor: Optional[bool] = False
-
-    mode: Optional[int] = 1
-    sample_times: Optional[int] = 10
+    algorithm: str = Field("DynaSAC_SUNRISENS", Literal=True)
+    actor_lr: float = 3e-4
+    critic_lr: float = 3e-4
+    alpha_lr: float = 3e-4
+    gamma: float = 0.99
+    tau: float = 0.005
+    reward_scale: float = 1.0
+    log_std_bounds: list[float] = [-20, 2]
+    policy_update_freq: int = 1
+    target_update_freq: int = 1
+    actor_config: MLPConfig = MLPConfig(hidden_sizes=[256, 256])
+    critic_config: MLPConfig = MLPConfig(hidden_sizes=[256, 256])
+
+    num_models: int = 5
+    world_model_lr: float = 0.001
+    horizon: int = 3
+    num_samples: int = 10
+
+    threshold: float = 0.1
+    reweight_actor: bool = False
 
 
 class DynaSAC_UWACReweightConfig(AlgorithmConfig):
-    algorithm: str = Field("DynaSAC_UWACReweight", Literal=True)
-    actor_lr: Optional[float] = 3e-4
-    critic_lr: Optional[float] = 3e-4
-
-    alpha_lr: Optional[float] = 3e-4
-    use_bounded_active: Optional[bool] = False
-    num_models: Optional[int] = 5
-
-    gamma: Optional[float] = 0.99
-    tau: Optional[float] = 0.005
-    reward_scale: Optional[float] = 1.0
-
-    horizon: Optional[int] = 1
-    num_samples: Optional[int] = 10
-    world_model_lr: Optional[float] = 0.001
-
-    threshold_scale: Optional[float] = 0.7
-    reweight_critic: Optional[bool] = True
-    reweight_actor: Optional[bool] = False
-
-    mode: Optional[int] = 1
-    sample_times: Optional[int] = 10
-
-
-class NaSATD3Config(AlgorithmConfig):
-    algorithm: str = Field("NaSATD3", Literal=True)
-=======
-    horizon: int = 3
-    num_samples: int = 10
-    world_model_lr: float = 0.001
->>>>>>> 4fd16e30
-
-
-###################################
-#         TD3 Algorithms          #
-###################################
-
-
-class DDPGConfig(AlgorithmConfig):
-    algorithm: str = Field("DDPG", Literal=True)
-    actor_lr: float = 1e-4
-    critic_lr: float = 1e-3
-
-    gamma: float = 0.99
-    tau: float = 0.005
-
-    actor_config: MLPConfig = MLPConfig(
-        hidden_sizes=[1024, 1024], output_activation_function=nn.Tanh.__name__
-    )
-    critic_config: MLPConfig = MLPConfig(hidden_sizes=[1024, 1024])
-
-
-class TD3Config(AlgorithmConfig):
-    algorithm: str = Field("TD3", Literal=True)
-    actor_lr: float = 3e-4
-    critic_lr: float = 3e-4
-
-    gamma: float = 0.99
-    tau: float = 0.005
-
-    policy_update_freq: int = 2
-
-    actor_config: MLPConfig = MLPConfig(
-        hidden_sizes=[256, 256], output_activation_function=nn.Tanh.__name__
-    )
-    critic_config: MLPConfig = MLPConfig(hidden_sizes=[256, 256])
-
-
-class TD3AEConfig(TD3Config):
-    algorithm: str = Field("TD3AE", Literal=True)
-
-    image_observation: int = 1
-    batch_size: int = 128
-
-    actor_lr: float = 1e-3
-    critic_lr: float = 1e-3
-    alpha_lr: float = 1e-4
-
-    gamma: float = 0.99
-    tau: float = 0.005
-
-    policy_update_freq: int = 2
-
-    actor_config: MLPConfig = MLPConfig(
-        hidden_sizes=[1024, 1024], output_activation_function=nn.Tanh.__name__
-    )
-    critic_config: MLPConfig = MLPConfig(hidden_sizes=[1024, 1024])
-
-    encoder_tau: float = 0.05
-    decoder_update_freq: int = 1
-
-    vector_observation: int = 0
-
-    autoencoder_config: VanillaAEConfig = VanillaAEConfig(
-        latent_dim=50,
-        num_layers=4,
-        num_filters=32,
-        kernel_size=3,
-        latent_lambda=1e-6,
-        encoder_optim_kwargs={"lr": 1e-3},
-        decoder_optim_kwargs={"lr": 1e-3, "weight_decay": 1e-7},
-    )
-
-
-class NaSATD3Config(TD3Config):
-    algorithm: str = Field("NaSATD3", Literal=True)
-
-    image_observation: int = 1
-
-    actor_lr: float = 1e-4
-    critic_lr: float = 1e-3
-    epm_lr: float = 1e-4
-
-    gamma: float = 0.99
-    tau: float = 0.005
-    ensemble_size: int = 3
-
-    policy_update_freq: int = 2
-
-    actor_config: MLPConfig = MLPConfig(
-        hidden_sizes=[1024, 1024], output_activation_function=nn.Tanh.__name__
-    )
-    critic_config: MLPConfig = MLPConfig(hidden_sizes=[1024, 1024])
-    epm_config: MLPConfig = MLPConfig(hidden_sizes=[512, 512])
-
-    intrinsic_on: int = 1
-
-    vector_observation: int = 0
-
-    autoencoder_config: VanillaAEConfig = VanillaAEConfig(
-        latent_dim=200,
-        num_layers=4,
-        num_filters=32,
-        kernel_size=3,
-        latent_lambda=1e-6,
-        encoder_optim_kwargs={"lr": 1e-3},
-        decoder_optim_kwargs={"lr": 1e-3, "weight_decay": 1e-7},
-    )
-
-    # autoencoder_config: AEConfig] = VAEConfig(
-    #     latent_dim=200,
-    #     num_layers=4,
-    #     num_filters=32,
-    #     kernel_size=3,
-    #     latent_lambda=1e-6,
-    #     encoder_optim_kwargs={"lr": 1e-3},
-    #     decoder_optim_kwargs={"lr": 1e-3, "weight_decay": 1e-7},
-    # )
-
-
-class PERTD3Config(TD3Config):
-    algorithm: str = Field("PERTD3", Literal=True)
-
-    actor_lr: float = 3e-4
-    critic_lr: float = 3e-4
-    gamma: float = 0.99
-    tau: float = 0.005
-
-    beta: float = 0.4
-    per_alpha: float = 0.6
-    min_priority: float = 1e-6
-
-    policy_update_freq: int = 2
-
-    actor_config: MLPConfig = MLPConfig(
-        hidden_sizes=[256, 256], output_activation_function=nn.Tanh.__name__
-    )
-    critic_config: MLPConfig = MLPConfig(hidden_sizes=[256, 256])
-
-
-class LAPTD3Config(TD3Config):
-    algorithm: str = Field("LAPTD3", Literal=True)
-
-    actor_lr: float = 3e-4
-    critic_lr: float = 3e-4
-    gamma: float = 0.99
-    tau: float = 0.005
-
-    beta: float = 0.4
-    per_alpha: float = 0.4
-    min_priority: float = 1.0
-
-    policy_update_freq: int = 2
-
-    actor_config: MLPConfig = MLPConfig(
-        hidden_sizes=[256, 256], output_activation_function=nn.Tanh.__name__
-    )
-    critic_config: MLPConfig = MLPConfig(hidden_sizes=[256, 256])
-
-
-class PALTD3Config(TD3Config):
-    algorithm: str = Field("PALTD3", Literal=True)
-
-    actor_lr: float = 3e-4
-    critic_lr: float = 3e-4
-    gamma: float = 0.99
-    tau: float = 0.005
-
-    beta: float = 0.4
-    per_alpha: float = 0.4
-    min_priority: float = 1.0
-
-    policy_update_freq: int = 2
-
-    actor_config: MLPConfig = MLPConfig(
-        hidden_sizes=[256, 256], output_activation_function=nn.Tanh.__name__
-    )
-    critic_config: MLPConfig = MLPConfig(hidden_sizes=[256, 256])
-
-
-class LA3PTD3Config(TD3Config):
-    algorithm: str = Field("LA3PTD3", Literal=True)
-
-    actor_lr: float = 3e-4
-    critic_lr: float = 3e-4
-    gamma: float = 0.99
-    tau: float = 0.005
-
-    beta: float = 0.4
-    per_alpha: float = 0.4
-    min_priority: float = 1.0
-    prioritized_fraction: float = 0.5
-
-    policy_update_freq: int = 2
-
-    actor_config: MLPConfig = MLPConfig(
-        hidden_sizes=[256, 256], output_activation_function=nn.Tanh.__name__
-    )
-    critic_config: MLPConfig = MLPConfig(hidden_sizes=[256, 256])
-
-
-class MAPERTD3Config(TD3Config):
-    algorithm: str = Field("MAPERTD3", Literal=True)
-
-    max_steps_exploration: int = 10000
-
-    batch_size: int = 100
-
-    actor_lr: float = 1e-3
-    critic_lr: float = 1e-3
-    gamma: float = 0.98
-    tau: float = 0.005
-
-    beta: float = 1.0
-    per_alpha: float = 0.7
-    min_priority: float = 1e-6
-
-    G: int = 64
-    number_steps_per_train_policy: int = 64
-
-    policy_update_freq: int = 2
-
-    actor_config: MLPConfig = MLPConfig(
-        hidden_sizes=[256, 256], output_activation_function=nn.Tanh.__name__
-    )
-    critic_config: MLPConfig = MLPConfig(hidden_sizes=[256, 256])
-
-
-class RDTD3Config(TD3Config):
-    algorithm: str = Field("RDTD3", Literal=True)
-
-    actor_lr: float = 3e-4
-    critic_lr: float = 3e-4
-    gamma: float = 0.99
-    tau: float = 0.005
-
-    beta: float = 0.4
-    per_alpha: float = 0.7
-    min_priority: float = 1.0
-
-    policy_update_freq: int = 2
-
-    actor_config: MLPConfig = MLPConfig(
-        hidden_sizes=[256, 256], output_activation_function=nn.Tanh.__name__
-    )
-    critic_config: MLPConfig = MLPConfig(hidden_sizes=[256, 256])
-
-
-class CTD4Config(TD3Config):
-    algorithm: str = Field("CTD4", Literal=True)
-
-    actor_lr: float = 1e-4
-    critic_lr: float = 1e-3
-    gamma: float = 0.99
-    tau: float = 0.005
-    ensemble_size: int = 3
-
-    min_noise: float = 0.0
-    noise_decay: float = 0.999999
-    noise_scale: float = 0.1
-
-    policy_update_freq: int = 2
-
-    actor_config: MLPConfig = MLPConfig(
-        hidden_sizes=[256, 256], output_activation_function=nn.Tanh.__name__
-    )
-    critic_config: MLPConfig = MLPConfig(hidden_sizes=[256, 256])
-
-    fusion_method: str = "kalman"  # kalman, minimum, average+    algorithm: str = Field("DynaSAC_UWACNS", Literal=True)
+    actor_lr: float = 3e-4
+    critic_lr: float = 3e-4
+    alpha_lr: float = 3e-4
+    gamma: float = 0.99
+    tau: float = 0.005
+    reward_scale: float = 1.0
+    log_std_bounds: list[float] = [-20, 2]
+    policy_update_freq: int = 1
+    target_update_freq: int = 1
+    actor_config: MLPConfig = MLPConfig(hidden_sizes=[256, 256])
+    critic_config: MLPConfig = MLPConfig(hidden_sizes=[256, 256])
+
+    num_models: int = 5
+    world_model_lr: float = 0.001
+    horizon: int = 3
+    num_samples: int = 10
+
+    threshold: float = 0.1
+    reweight_actor: bool = False