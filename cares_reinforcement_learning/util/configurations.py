--- conflicted
+++ resolved
@@ -159,9 +159,6 @@
     encoder_tau: Optional[float] = 0.05
     decoder_update_freq: Optional[int] = 1
 
-<<<<<<< HEAD
-    is_1d: Optional[bool] = False
-=======
     autoencoder_config: Optional[VanillaAEConfig] = VanillaAEConfig(
         latent_dim=50,
         num_layers=4,
@@ -171,7 +168,8 @@
         encoder_optim_kwargs={"lr": 1e-3},
         decoder_optim_kwargs={"lr": 1e-3, "weight_decay": 1e-7},
     )
->>>>>>> b45f65d9
+
+    is_1d: Optional[bool] = False
 
 
 class SACConfig(AlgorithmConfig):
@@ -206,9 +204,6 @@
     encoder_tau: Optional[float] = 0.05
     decoder_update_freq: Optional[int] = 1
 
-<<<<<<< HEAD
-    is_1d: Optional[bool] = False
-=======
     autoencoder_config: Optional[VanillaAEConfig] = VanillaAEConfig(
         latent_dim=50,
         num_layers=4,
@@ -236,7 +231,6 @@
     gamma: Optional[float] = 0.99
     tau: Optional[float] = 0.005
     reward_scale: Optional[float] = 1.0
->>>>>>> b45f65d9
 
 
 class DynaSACConfig(AlgorithmConfig):
