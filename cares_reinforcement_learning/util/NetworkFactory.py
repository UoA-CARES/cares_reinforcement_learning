--- conflicted
+++ resolved
@@ -7,23 +7,14 @@
     from cares_reinforcement_learning.algorithm.value import DQN
     from cares_reinforcement_learning.networks.DQN import Network
 
-<<<<<<< HEAD
-    network = Network(observation_size, action_num, config.lr)
-=======
-    network = Network(args["observation_size"], args["action_num"])
->>>>>>> 2e56193f
+    network = Network(observation_size, action_num)
 
     device = torch.device('cuda' if torch.cuda.is_available() else 'cpu')
     agent = DQN(
         network=network,
-<<<<<<< HEAD
         gamma=config.gamma,
+        network_lr=config.lr,
         device=device
-=======
-        gamma=args["gamma"],
-        network_lr=args["lr"],
-        device=args["device"]
->>>>>>> 2e56193f
     )
     return agent
 
@@ -32,23 +23,14 @@
     from cares_reinforcement_learning.algorithm.value import DQN
     from cares_reinforcement_learning.networks.DuelingDQN import DuelingNetwork
 
-<<<<<<< HEAD
-    network = DuelingNetwork(observation_size, action_num, config.lr)
-=======
-    network = DuelingNetwork(args["observation_size"], args["action_num"])
->>>>>>> 2e56193f
+    network = DuelingNetwork(observation_size, action_num)
 
     device = torch.device('cuda' if torch.cuda.is_available() else 'cpu')
     agent = DQN(
         network=network,
-<<<<<<< HEAD
         gamma=config.gamma,
+        network_lr=config.lr,
         device=device
-=======
-        gamma=args["gamma"],
-        network_lr=args["lr"],
-        device=args["device"]
->>>>>>> 2e56193f
     )
     return agent
 
@@ -57,25 +39,15 @@
     from cares_reinforcement_learning.algorithm.value import DoubleDQN
     from cares_reinforcement_learning.networks.DoubleDQN import Network
 
-<<<<<<< HEAD
-    network = Network(observation_size, action_num, config.lr)
-=======
-    network = Network(args["observation_size"], args["action_num"])
->>>>>>> 2e56193f
+    network = Network(observation_size, action_num)
 
     device = torch.device('cuda' if torch.cuda.is_available() else 'cpu')
     agent = DoubleDQN(
         network=network,
-<<<<<<< HEAD
         gamma=config.gamma,
+        network_lr=config.lr,
         tau=config.tau,
         device=device
-=======
-        gamma=args["gamma"],
-        network_lr=args["lr"],
-        tau=args["tau"],
-        device=args["device"]
->>>>>>> 2e56193f
     )
     return agent
 
@@ -85,30 +57,18 @@
     from cares_reinforcement_learning.networks.PPO import Actor
     from cares_reinforcement_learning.networks.PPO import Critic
 
-<<<<<<< HEAD
-    actor = Actor(observation_size, action_num, config.actor_lr)
-    critic = Critic(observation_size, config.critic_lr)
-=======
-    actor = Actor(args["observation_size"], args["action_num"])
-    critic = Critic(args["observation_size"])
-
->>>>>>> 2e56193f
+    actor = Actor(observation_size, action_num)
+    critic = Critic(observation_size)
 
     device = torch.device('cuda' if torch.cuda.is_available() else 'cpu')
     agent = PPO(
         actor_network=actor,
         critic_network=critic,
-<<<<<<< HEAD
+        actor_lr=config.actor_lr,
+        critic_lr=config.critic_lr,
         gamma=config.gamma,
         action_num=action_num,
         device=device
-=======
-        actor_lr=args["actor_lr"],
-        critic_lr=args["critic_lr"],
-        gamma=args["gamma"],
-        action_num=args["action_num"],
-        device=args["device"]
->>>>>>> 2e56193f
     )
     return agent
 
@@ -118,32 +78,19 @@
     from cares_reinforcement_learning.networks.SAC import Actor
     from cares_reinforcement_learning.networks.SAC import Critic
 
-<<<<<<< HEAD
-    actor = Actor(observation_size, action_num, config.actor_lr)
-    critic = Critic(observation_size, action_num, config.critic_lr)
-=======
-    actor = Actor(args["observation_size"], args["action_num"])
-    critic = Critic(args["observation_size"], args["action_num"])
-
->>>>>>> 2e56193f
+    actor = Actor(observation_size, action_num)
+    critic = Critic(observation_size, action_num)
 
     device = torch.device('cuda' if torch.cuda.is_available() else 'cpu')
     agent = SAC(
         actor_network=actor,
         critic_network=critic,
-<<<<<<< HEAD
+        actor_lr=config.actor_lr,
+        critic_lr=config.critic_lr,
         gamma=config.gamma,
         tau=config.tau,
         action_num=action_num,
         device=device,
-=======
-        actor_lr=args["actor_lr"],
-        critic_lr=args["critic_lr"],
-        gamma=args["gamma"],
-        tau=args["tau"],
-        action_num=args["action_num"],
-        device=args["device"],
->>>>>>> 2e56193f
     )
     return agent
 
@@ -153,32 +100,19 @@
     from cares_reinforcement_learning.networks.DDPG import Actor
     from cares_reinforcement_learning.networks.DDPG import Critic
 
-<<<<<<< HEAD
-    actor = Actor(observation_size, action_num, config.actor_lr)
-    critic = Critic(observation_size, action_num, config.critic_lr)
-=======
-    actor = Actor(args["observation_size"], args["action_num"])
-    critic = Critic(args["observation_size"], args["action_num"])
-
->>>>>>> 2e56193f
+    actor = Actor(observation_size, action_num)
+    critic = Critic(observation_size, action_num)
 
     device = torch.device('cuda' if torch.cuda.is_available() else 'cpu')
     agent = DDPG(
         actor_network=actor,
         critic_network=critic,
-<<<<<<< HEAD
+        actor_lr=config.actor_lr,
+        critic_lr=config.critic_lr,
         gamma=config.gamma,
         tau=config.tau,
         action_num=action_num,
         device=device,
-=======
-        actor_lr=args["actor_lr"],
-        critic_lr=args["critic_lr"],
-        gamma=args["gamma"],
-        tau=args["tau"],
-        action_num=args["action_num"],
-        device=args["device"],
->>>>>>> 2e56193f
     )
     return agent
 
@@ -188,35 +122,21 @@
     from cares_reinforcement_learning.networks.TD3 import Actor
     from cares_reinforcement_learning.networks.TD3 import Critic
 
-<<<<<<< HEAD
-    actor = Actor(observation_size, action_num, config.actor_lr)
-    critic = Critic(observation_size, action_num, config.critic_lr)
-=======
-    actor = Actor(args["observation_size"], args["action_num"])
-    critic = Critic(args["observation_size"], args["action_num"])
-
->>>>>>> 2e56193f
+    actor = Actor(observation_size, action_num)
+    critic = Critic(observation_size, action_num)
 
     device = torch.device('cuda' if torch.cuda.is_available() else 'cpu')
     agent = TD3(
         actor_network=actor,
         critic_network=critic,
-<<<<<<< HEAD
+        actor_lr=config.actor_lr,
+        critic_lr=config.critic_lr,
         gamma=config.gamma,
         tau=config.tau,
         action_num=action_num,
         device=device,
-=======
-        actor_lr=args["actor_lr"],
-        critic_lr=args["critic_lr"],
-        gamma=args["gamma"],
-        tau=args["tau"],
-        action_num=args["action_num"],
-        device=args["device"],
->>>>>>> 2e56193f
     )
     return agent
-
 
 class NetworkFactory:
     def create_network(self, observation_size, action_num, config: AlgorithmConfig):
