--- conflicted
+++ resolved
@@ -93,31 +93,14 @@
 def image_states_to_tensors(
     states: list[dict[str, np.ndarray]],
     device: torch.device,
-    states_dtype: torch.dtype = torch.float32,
+    dtype: torch.dtype = torch.float32,
 ) -> dict[str, torch.Tensor]:
-<<<<<<< HEAD
-    states_images = [state["image"] for state in states]
-    states_vector = [state["vector"] for state in states]
-
-    # For image data, use from_numpy for memory efficiency (images can be large)
-    # Note: This creates a view sharing memory with original numpy array
-    # This is acceptable for training as the numpy arrays are typically not modified
-    states_images_tensor = torch.from_numpy(np.asarray(states_images)).to(
-        dtype=states_dtype, device=device
-    )
-
-    # For vector data, use safer tensor creation (smaller memory footprint)
-    states_vector_tensor = torch.tensor(
-        np.asarray(states_vector), dtype=states_dtype, device=device
-    )
-=======
     n = len(states)
     img_shape = states[0]["image"].shape
     vec_shape = states[0]["vector"].shape
 
     images = np.empty((n, *img_shape), dtype=np.float32)
     vectors = np.empty((n, *vec_shape), dtype=np.float32)
->>>>>>> 693c55c3
 
     for i in range(n):
         images[i] = states[i]["image"]
