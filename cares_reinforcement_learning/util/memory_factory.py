--- conflicted
+++ resolved
@@ -1,21 +1,6 @@
 # Intentionally import all augmentations
 # pylint: disable=wildcard-import, unused-wildcard-import
 
-<<<<<<< HEAD
-from cares_reinforcement_learning.memory import MemoryBuffer, MemoryBufferMBRL
-from cares_reinforcement_learning.memory.augments import *
-
-
-class MemoryFactory:
-    def create_memory(self, memory_type, buffer_size, args):
-        if memory_type == "MemoryBuffer":
-            return MemoryBuffer(max_capacity=buffer_size)
-        if memory_type == "PER":
-            return MemoryBuffer(augment=td_error)
-        if memory_type == "MemoryBufferMBRL":
-            return MemoryBufferMBRL(max_capacity=buffer_size)
-        raise ValueError(f"Unkown memory type: {memory_type}")
-=======
 from cares_reinforcement_learning.memory import PrioritizedReplayBuffer
 
 
@@ -24,5 +9,4 @@
         return PrioritizedReplayBuffer(
             max_capacity=buffer_size,
             priority_params=priority_params,
-        )
->>>>>>> e755bb07
+        )