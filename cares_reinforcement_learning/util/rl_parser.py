--- conflicted
+++ resolved
@@ -88,11 +88,7 @@
         # Add an argument
         parser.add_argument(
             "command",
-<<<<<<< HEAD
-            choices=["config", "run"],
-=======
             choices=["train", "evaluate"],
->>>>>>> c8aa2961
             help="Commands to run this package",
         )
 
