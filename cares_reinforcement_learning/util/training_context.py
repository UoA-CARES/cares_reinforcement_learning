from dataclasses import dataclass

import numpy as np

from cares_reinforcement_learning.memory import MemoryBuffer


@dataclass
class TrainingContext:
    # Core training parameters
    memory: MemoryBuffer
    batch_size: int  # can just differ this to the algorithm itself
    training_step: int

    # Episode-specific context
    episode: int
    episode_steps: int
    episode_reward: float
    episode_done: bool


@dataclass
class ActionContext:
    state: np.ndarray | dict
    evaluation: bool
<<<<<<< HEAD
    available_actions: list[int] | None = None
=======
    available_actions: list[int]
>>>>>>> 40ff98c1
<|MERGE_RESOLUTION|>--- conflicted
+++ resolved
@@ -23,8 +23,4 @@
 class ActionContext:
     state: np.ndarray | dict
     evaluation: bool
-<<<<<<< HEAD
-    available_actions: list[int] | None = None
-=======
-    available_actions: list[int]
->>>>>>> 40ff98c1
+    available_actions: list[int]