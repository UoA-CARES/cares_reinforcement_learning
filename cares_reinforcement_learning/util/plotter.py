--- conflicted
+++ resolved
@@ -40,9 +40,6 @@
     # https://saturncloud.io/blog/plot-95-confidence-interval-errorbar-python-pandas-dataframes/
     Z = 1.960  # 95% confidence interval
     confidence_interval = Z * plot_frame["std_dev"] / np.sqrt(len(plot_frame["avg"]))
-<<<<<<< HEAD
-    plt.fill_between(plot_frame["steps"], plot_frame["avg"] - confidence_interval, plot_frame["avg"] + confidence_interval, alpha=0.4)
-=======
 
     plt.fill_between(
         plot_frame["steps"],
@@ -50,7 +47,6 @@
         plot_frame["avg"] + confidence_interval,
         alpha=0.4,
     )
->>>>>>> e2c1ab0c
 
     plt.legend( fontsize="15", loc="upper left")
     fig_manager = plt.get_current_fig_manager()
