--- conflicted
+++ resolved
@@ -225,13 +225,9 @@
     return agent
 
 
-<<<<<<< HEAD
-def create_DynaSAC_NS_IW(observation_size, action_num, config: acf.DynaSAC_NS_IWConfig):
-=======
 def create_DynaSAC_NS_IW(
-    observation_size, action_num, config: acf.DynaSAC_NS_Immersive_WeightConfig
+    observation_size, action_num, config: acf.DynaSAC_NS_IWConfig
 ):
->>>>>>> 82e017c0
     """
     Create networks for model-based SAC agent. The Actor and Critic is same.
     An extra world model is added.
