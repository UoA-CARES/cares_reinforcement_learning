"""
This module provides functions to create different types of reinforcement learning agents
with their corresponding network architectures.
"""

import inspect
import logging
import sys

import cares_reinforcement_learning.util.configurations as acf
import cares_reinforcement_learning.util.helpers as hlp

# Disable these as this is a deliberate use of dynamic imports
# pylint: disable=import-outside-toplevel
# pylint: disable=invalid-name

###################################
#         DQN Algorithms          #
###################################


def create_DQN(observation_size, action_num, config: acf.DQNConfig):
    from cares_reinforcement_learning.algorithm.value import DQN
    from cares_reinforcement_learning.networks.DQN import Network

    network = Network(observation_size, action_num, config=config)

    device = hlp.get_device()
    agent = DQN(network=network, config=config, device=device)
    return agent


def create_PERDQN(observation_size, action_num, config: acf.PERDQNConfig):
    from cares_reinforcement_learning.algorithm.value import PERDQN
    from cares_reinforcement_learning.networks.PERDQN import Network

    network = Network(observation_size, action_num, config=config)

    device = hlp.get_device()
    agent = PERDQN(network=network, config=config, device=device)
    return agent


def create_DuelingDQN(observation_size, action_num, config: acf.DuelingDQNConfig):
    from cares_reinforcement_learning.algorithm.value import DuelingDQN
    from cares_reinforcement_learning.networks.DuelingDQN import Network

    network = Network(observation_size, action_num, config=config)

    device = hlp.get_device()
    agent = DuelingDQN(network=network, config=config, device=device)
    return agent


def create_DoubleDQN(observation_size, action_num, config: acf.DoubleDQNConfig):
    from cares_reinforcement_learning.algorithm.value import DoubleDQN
    from cares_reinforcement_learning.networks.DoubleDQN import Network

    network = Network(observation_size, action_num, config=config)

    device = hlp.get_device()
    agent = DoubleDQN(
        network=network,
        config=config,
        device=device,
    )
    return agent


def create_NoisyNet(observation_size, action_num, config: acf.NoisyNetConfig):
    from cares_reinforcement_learning.algorithm.value import NoisyNet
    from cares_reinforcement_learning.networks.NoisyNet import Network

    network = Network(observation_size, action_num, config)

    device = hlp.get_device()
    agent = NoisyNet(network=network, config=config, device=device)
    return agent


def create_C51(observation_size, action_num, config: acf.C51Config):
    from cares_reinforcement_learning.algorithm.value import C51
    from cares_reinforcement_learning.networks.C51 import Network

    network = Network(observation_size, action_num, config=config)

    device = hlp.get_device()
    agent = C51(network=network, config=config, device=device)
    return agent


def create_Rainbow(observation_size, action_num, config: acf.RainbowConfig):
    from cares_reinforcement_learning.algorithm.value import Rainbow
    from cares_reinforcement_learning.networks.Rainbow import Network

    network = Network(observation_size, action_num, config=config)

    device = hlp.get_device()
    agent = Rainbow(network=network, config=config, device=device)
    return agent


###################################
#         PPO Algorithms          #
###################################


def create_PPO(observation_size, action_num, config: acf.PPOConfig):
    from cares_reinforcement_learning.algorithm.policy import PPO
    from cares_reinforcement_learning.networks.PPO import Actor, Critic

    actor = Actor(observation_size, action_num, config=config)
    critic = Critic(observation_size, config=config)

    device = hlp.get_device()
    agent = PPO(
        actor_network=actor,
        critic_network=critic,
        config=config,
        device=device,
    )
    return agent


###################################
#         SAC Algorithms          #
###################################


def create_SACD(observation_size, action_num, config: acf.SACDConfig):
    from cares_reinforcement_learning.algorithm.policy import SACD
    from cares_reinforcement_learning.networks.SACD import Actor, Critic

    actor = Actor(observation_size, action_num, config=config)
    critic = Critic(observation_size, action_num, config=config)

    device = hlp.get_device()
    agent = SACD(
        actor_network=actor,
        critic_network=critic,
        config=config,
        device=device,
    )
    return agent


def create_SAC(observation_size, action_num, config: acf.SACConfig):
    from cares_reinforcement_learning.algorithm.policy import SAC
    from cares_reinforcement_learning.networks.SAC import Actor, Critic

    actor = Actor(observation_size, action_num, config=config)
    critic = Critic(observation_size, action_num, config=config)

    device = hlp.get_device()
    agent = SAC(
        actor_network=actor,
        critic_network=critic,
        config=config,
        device=device,
    )
    return agent


def create_SACAE(observation_size, action_num, config: acf.SACAEConfig):
    from cares_reinforcement_learning.algorithm.policy import SACAE
    from cares_reinforcement_learning.encoders.vanilla_autoencoder import Decoder
    from cares_reinforcement_learning.networks.SACAE import Actor, Critic

    actor = Actor(observation_size, action_num, config=config)
    critic = Critic(observation_size, action_num, config=config)

    ae_config = config.autoencoder_config
    decoder = Decoder(
        observation_size["image"],
        out_dim=actor.encoder.out_dim,
        latent_dim=ae_config.latent_dim,
        num_layers=ae_config.num_layers,
        num_filters=ae_config.num_filters,
        kernel_size=ae_config.kernel_size,
    )

    device = hlp.get_device()
    agent = SACAE(
        actor_network=actor,
        critic_network=critic,
        decoder_network=decoder,
        config=config,
        device=device,
    )
    return agent


def create_PERSAC(observation_size, action_num, config: acf.PERSACConfig):
    from cares_reinforcement_learning.algorithm.policy import PERSAC
    from cares_reinforcement_learning.networks.PERSAC import Actor, Critic

    actor = Actor(observation_size, action_num, config=config)
    critic = Critic(observation_size, action_num, config=config)

    device = hlp.get_device()
    agent = PERSAC(
        actor_network=actor,
        critic_network=critic,
        config=config,
        device=device,
    )
    return agent


def create_REDQ(observation_size, action_num, config: acf.REDQConfig):
    from cares_reinforcement_learning.algorithm.policy import REDQ
    from cares_reinforcement_learning.networks.REDQ import Actor, Critic

    actor = Actor(observation_size, action_num, config=config)
    ensemble_critic = Critic(observation_size, action_num, config=config)

    device = hlp.get_device()
    agent = REDQ(
        actor_network=actor,
        ensemble_critic=ensemble_critic,
        config=config,
        device=device,
    )
    return agent


def create_TQC(observation_size, action_num, config: acf.TQCConfig):
    from cares_reinforcement_learning.algorithm.policy import TQC
    from cares_reinforcement_learning.networks.TQC import Actor, Critic

    actor = Actor(observation_size, action_num, config=config)
    critic = Critic(observation_size, action_num, config=config)

    device = hlp.get_device()
    agent = TQC(
        actor_network=actor,
        critic_network=critic,
        config=config,
        device=device,
    )
    return agent


def create_LAPSAC(observation_size, action_num, config: acf.LAPSACConfig):
    from cares_reinforcement_learning.algorithm.policy import LAPSAC
    from cares_reinforcement_learning.networks.LAPSAC import Actor, Critic

    actor = Actor(observation_size, action_num, config=config)
    critic = Critic(observation_size, action_num, config=config)

    device = hlp.get_device()
    agent = LAPSAC(
        actor_network=actor,
        critic_network=critic,
        config=config,
        device=device,
    )
    return agent


def create_LA3PSAC(observation_size, action_num, config: acf.LA3PSACConfig):
    from cares_reinforcement_learning.algorithm.policy import LA3PSAC
    from cares_reinforcement_learning.networks.LA3PSAC import Actor, Critic

    actor = Actor(observation_size, action_num, config=config)
    critic = Critic(observation_size, action_num, config=config)

    device = hlp.get_device()
    agent = LA3PSAC(
        actor_network=actor,
        critic_network=critic,
        config=config,
        device=device,
    )
    return agent


def create_MAPERSAC(observation_size, action_num, config: acf.MAPERSACConfig):
    from cares_reinforcement_learning.algorithm.policy import MAPERSAC
    from cares_reinforcement_learning.networks.MAPERSAC import Actor, Critic

    actor = Actor(observation_size, action_num, config=config)
    critic = Critic(observation_size, action_num, config=config)

    device = hlp.get_device()
    agent = MAPERSAC(
        actor_network=actor,
        critic_network=critic,
        config=config,
        device=device,
    )
    return agent


def create_RDSAC(observation_size, action_num, config: acf.RDSACConfig):
    from cares_reinforcement_learning.algorithm.policy import RDSAC
    from cares_reinforcement_learning.networks.RDSAC import Actor, Critic

    actor = Actor(observation_size, action_num, config=config)
    critic = Critic(observation_size, action_num, config=config)

    device = hlp.get_device()
    agent = RDSAC(
        actor_network=actor,
        critic_network=critic,
        config=config,
        device=device,
    )
    return agent


def create_DroQ(observation_size, action_num, config: acf.DroQConfig):
    from cares_reinforcement_learning.algorithm.policy import DroQ
    from cares_reinforcement_learning.networks.DroQ import Actor, Critic

    actor = Actor(observation_size, action_num, config=config)
    critic = Critic(observation_size, action_num, config=config)

    device = hlp.get_device()
    agent = DroQ(
        actor_network=actor,
        critic_network=critic,
        config=config,
        device=device,
    )
    return agent


def create_CrossQ(observation_size, action_num, config: acf.CrossQConfig):
    from cares_reinforcement_learning.algorithm.policy import CrossQ
    from cares_reinforcement_learning.networks.CrossQ import Actor, Critic

    actor = Actor(observation_size, action_num, config=config)
    critic = Critic(observation_size, action_num, config=config)

    device = hlp.get_device()
    agent = CrossQ(
        actor_network=actor,
        critic_network=critic,
        config=config,
        device=device,
    )
    return agent


def create_DynaSAC(observation_size, action_num, config: acf.DynaSACConfig):
    """
    Create networks for model-based SAC agent. The Actor and Critic is same.
    An extra world model is added.
    """
    from cares_reinforcement_learning.algorithm.mbrl import DynaSAC
    from cares_reinforcement_learning.networks.DynaSAC import Actor, Critic
    from cares_reinforcement_learning.networks.world_models import EnsembleWorldReward

    actor = Actor(observation_size, action_num, config=config)
    critic = Critic(observation_size, action_num, config=config)

    device = hlp.get_device()

    world_model = EnsembleWorldReward(
        observation_size=observation_size,
        num_actions=action_num,
        num_models=config.num_models,
        lr=config.world_model_lr,
        device=device,
    )

    agent = DynaSAC(
        actor_network=actor,
        critic_network=critic,
        world_network=world_model,
        config=config,
        device=device,
    )
    return agent


###################################
#         TD3 Algorithms          #
###################################


def create_DDPG(observation_size, action_num, config: acf.DDPGConfig):
    from cares_reinforcement_learning.algorithm.policy import DDPG
    from cares_reinforcement_learning.networks.DDPG import Actor, Critic

    actor = Actor(observation_size, action_num, config=config)
    critic = Critic(observation_size, action_num, config=config)

    device = hlp.get_device()
    agent = DDPG(
        actor_network=actor,
        critic_network=critic,
        config=config,
        device=device,
    )
    return agent


def create_TD3(observation_size, action_num, config: acf.TD3Config):
    from cares_reinforcement_learning.algorithm.policy import TD3
    from cares_reinforcement_learning.networks.TD3 import Actor, Critic

    actor = Actor(observation_size, action_num, config=config)
    critic = Critic(observation_size, action_num, config=config)

    device = hlp.get_device()
    agent = TD3(
        actor_network=actor,
        critic_network=critic,
        config=config,
        device=device,
    )
    return agent


def create_TD3AE(observation_size, action_num, config: acf.TD3AEConfig):
    from cares_reinforcement_learning.algorithm.policy import TD3AE
    from cares_reinforcement_learning.encoders.vanilla_autoencoder import Decoder
    from cares_reinforcement_learning.networks.TD3AE import Actor, Critic

    actor = Actor(observation_size, action_num, config=config)
    critic = Critic(observation_size, action_num, config=config)

    ae_config = config.autoencoder_config
    decoder = Decoder(
        observation_size["image"],
        out_dim=actor.encoder.out_dim,
        latent_dim=ae_config.latent_dim,
        num_layers=ae_config.num_layers,
        num_filters=ae_config.num_filters,
        kernel_size=ae_config.kernel_size,
    )

    device = hlp.get_device()
    agent = TD3AE(
        actor_network=actor,
        critic_network=critic,
        decoder_network=decoder,
        config=config,
        device=device,
    )
    return agent


def create_NaSATD3(observation_size, action_num, config: acf.NaSATD3Config):
    from cares_reinforcement_learning.algorithm.policy import NaSATD3
    from cares_reinforcement_learning.networks.NaSATD3 import Actor, Critic

    actor = Actor(observation_size, action_num, config=config)
    critic = Critic(observation_size, action_num, config=config)

    device = hlp.get_device()
    agent = NaSATD3(
        actor_network=actor,
        critic_network=critic,
        config=config,
        device=device,
    )
    return agent


def create_PERTD3(observation_size, action_num, config: acf.PERTD3Config):
    from cares_reinforcement_learning.algorithm.policy import PERTD3
    from cares_reinforcement_learning.networks.PERTD3 import Actor, Critic

    actor = Actor(observation_size, action_num, config=config)
    critic = Critic(observation_size, action_num, config=config)

    device = hlp.get_device()
    agent = PERTD3(
        actor_network=actor,
        critic_network=critic,
        config=config,
        device=device,
    )
    return agent


def create_LAPTD3(observation_size, action_num, config: acf.LAPTD3Config):
    from cares_reinforcement_learning.algorithm.policy import LAPTD3
    from cares_reinforcement_learning.networks.LAPTD3 import Actor, Critic

    actor = Actor(observation_size, action_num, config=config)
    critic = Critic(observation_size, action_num, config=config)

    device = hlp.get_device()
    agent = LAPTD3(
        actor_network=actor,
        critic_network=critic,
        config=config,
        device=device,
    )
    return agent


def create_PALTD3(observation_size, action_num, config: acf.PALTD3Config):
    from cares_reinforcement_learning.algorithm.policy import PALTD3
    from cares_reinforcement_learning.networks.PALTD3 import Actor, Critic

    actor = Actor(observation_size, action_num, config=config)
    critic = Critic(observation_size, action_num, config=config)

    device = hlp.get_device()
    agent = PALTD3(
        actor_network=actor,
        critic_network=critic,
        config=config,
        device=device,
    )
    return agent


def create_LA3PTD3(observation_size, action_num, config: acf.LA3PTD3Config):
    from cares_reinforcement_learning.algorithm.policy import LA3PTD3
    from cares_reinforcement_learning.networks.LA3PTD3 import Actor, Critic

    actor = Actor(observation_size, action_num, config=config)
    critic = Critic(observation_size, action_num, config=config)

    device = hlp.get_device()
    agent = LA3PTD3(
        actor_network=actor,
        critic_network=critic,
        config=config,
        device=device,
    )
    return agent


def create_MAPERTD3(observation_size, action_num, config: acf.MAPERTD3Config):
    from cares_reinforcement_learning.algorithm.policy import MAPERTD3
    from cares_reinforcement_learning.networks.MAPERTD3 import Actor, Critic

    actor = Actor(observation_size, action_num, config=config)
    critic = Critic(observation_size, action_num, config=config)

    device = hlp.get_device()
    agent = MAPERTD3(
        actor_network=actor,
        critic_network=critic,
        config=config,
        device=device,
    )
    return agent


def create_RDTD3(observation_size, action_num, config: acf.RDTD3Config):
    from cares_reinforcement_learning.algorithm.policy import RDTD3
    from cares_reinforcement_learning.networks.RDTD3 import Actor, Critic

    actor = Actor(observation_size, action_num, config=config)
    critic = Critic(observation_size, action_num, config=config)

    device = hlp.get_device()
    agent = RDTD3(
        actor_network=actor,
        critic_network=critic,
        config=config,
        device=device,
    )
    return agent


def create_CTD4(observation_size, action_num, config: acf.CTD4Config):
    from cares_reinforcement_learning.algorithm.policy import CTD4
    from cares_reinforcement_learning.networks.CTD4 import Actor, Critic

    device = hlp.get_device()

    actor = Actor(observation_size, action_num, config=config)
    ensemble_critic = Critic(observation_size, action_num, config=config)

    agent = CTD4(
        actor_network=actor,
        ensemble_critic=ensemble_critic,
        config=config,
        device=device,
    )

    return agent


# TODO return type base "Algorithm" class?
class NetworkFactory:
    def create_network(
        self,
        observation_size,
        action_num: int,
        config: acf.AlgorithmConfig,
    ):
        algorithm = config.algorithm

        agent = None
        for name, obj in inspect.getmembers(sys.modules[__name__]):
            if inspect.isfunction(obj):
                if name == f"create_{algorithm}":
                    agent = obj(observation_size, action_num, config)

        if agent is None:
<<<<<<< HEAD
            logging.warning(f"Unkown {agent} algorithm.")
        else:
            if config.model_path is not None:
                logging.info(f"Loading model wieghts from {config.model_path}")
=======
            logging.warning(f"Unknown {agent} algorithm.")
        else:
            if config.model_path is not None:
                logging.info(f"Loading model weights from {config.model_path}")
>>>>>>> 183ea9b7
                agent.load_models(filepath=config.model_path, filename=config.algorithm)

        return agent<|MERGE_RESOLUTION|>--- conflicted
+++ resolved
@@ -598,17 +598,10 @@
                     agent = obj(observation_size, action_num, config)
 
         if agent is None:
-<<<<<<< HEAD
-            logging.warning(f"Unkown {agent} algorithm.")
-        else:
-            if config.model_path is not None:
-                logging.info(f"Loading model wieghts from {config.model_path}")
-=======
             logging.warning(f"Unknown {agent} algorithm.")
         else:
             if config.model_path is not None:
                 logging.info(f"Loading model weights from {config.model_path}")
->>>>>>> 183ea9b7
                 agent.load_models(filepath=config.model_path, filename=config.algorithm)
 
         return agent