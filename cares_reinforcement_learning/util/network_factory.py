import inspect
import logging
import sys

import torch

<<<<<<< HEAD
from cares_reinforcement_learning.util.configurations import AlgorithmConfig
=======
from cares_reinforcement_learning.util.configurations import (
    AlgorithmConfig,
    DynaSACConfig,
)
>>>>>>> d73fc2f2


# Disable these as this is a deliberate use of dynamic imports
# pylint: disable=import-outside-toplevel
# pylint: disable=invalid-name


def create_DQN(observation_size, action_num, config: AlgorithmConfig):
    from cares_reinforcement_learning.algorithm.value import DQN
    from cares_reinforcement_learning.networks.DQN import Network

    network = Network(observation_size, action_num)

    device = torch.device("cuda" if torch.cuda.is_available() else "cpu")
    agent = DQN(
        network=network, gamma=config.gamma, network_lr=config.lr, device=device
    )
    return agent


def create_DuelingDQN(observation_size, action_num, config: AlgorithmConfig):
    from cares_reinforcement_learning.algorithm.value import DQN
    from cares_reinforcement_learning.networks.DuelingDQN import DuelingNetwork

    network = DuelingNetwork(observation_size, action_num)

    device = torch.device("cuda" if torch.cuda.is_available() else "cpu")
    agent = DQN(
        network=network, gamma=config.gamma, network_lr=config.lr, device=device
    )
    return agent


def create_DoubleDQN(observation_size, action_num, config: AlgorithmConfig):
    from cares_reinforcement_learning.algorithm.value import DoubleDQN
    from cares_reinforcement_learning.networks.DoubleDQN import Network

    network = Network(observation_size, action_num)

    device = torch.device("cuda" if torch.cuda.is_available() else "cpu")
    agent = DoubleDQN(
        network=network,
        gamma=config.gamma,
        network_lr=config.lr,
        tau=config.tau,
        device=device,
    )
    return agent


def create_PPO(observation_size, action_num, config: AlgorithmConfig):
    from cares_reinforcement_learning.algorithm.policy import PPO
    from cares_reinforcement_learning.networks.PPO import Actor, Critic

    actor = Actor(observation_size, action_num)
    critic = Critic(observation_size)

    device = torch.device("cuda" if torch.cuda.is_available() else "cpu")
    agent = PPO(
        actor_network=actor,
        critic_network=critic,
        actor_lr=config.actor_lr,
        critic_lr=config.critic_lr,
        gamma=config.gamma,
        updates_per_iteration=config.updates_per_iteration,
        eps_clip=config.eps_clip,
        action_num=action_num,
        device=device,
    )
    return agent


<<<<<<< HEAD
def create_DYNASAC(observation_size, action_num, config: AlgorithmConfig):
    from cares_reinforcement_learning.algorithm.mbrl import DYNASAC
=======
def create_DynaSAC(observation_size, action_num, config: DynaSACConfig):
    """
    Create networks for model-based SAC agent. The Actor and Critic is same.
    An extra world model is added.

    """
    from cares_reinforcement_learning.algorithm.mbrl import DynaSAC
>>>>>>> d73fc2f2
    from cares_reinforcement_learning.networks.SAC import Actor, Critic
    from cares_reinforcement_learning.networks.world_models import EnsembleWorldReward

    actor = Actor(observation_size, action_num)
    critic = Critic(observation_size, action_num)

    device = torch.device("cuda" if torch.cuda.is_available() else "cpu")

    world_model = EnsembleWorldReward(
        observation_size=observation_size,
        num_actions=action_num,
        num_models=config.num_models,
        lr=config.world_model_lr,
        device=device,
    )

    agent = DYNASAC(
        actor_network=actor,
        critic_network=critic,
        world_network=world_model,
        actor_lr=config.actor_lr,
        critic_lr=config.critic_lr,
        gamma=config.gamma,
        tau=config.tau,
        action_num=action_num,
        alpha_lr=config.alpha_lr,
        horizon=config.horizon,
        num_samples=config.num_samples,
        device=device,
    )
    return agent


def create_SAC(observation_size, action_num, config: AlgorithmConfig):
    from cares_reinforcement_learning.algorithm.policy import SAC
    from cares_reinforcement_learning.networks.SAC import Actor, Critic

    actor = Actor(observation_size, action_num)
    critic = Critic(observation_size, action_num)

    device = torch.device("cuda" if torch.cuda.is_available() else "cpu")
    agent = SAC(
        actor_network=actor,
        critic_network=critic,
        actor_lr=config.actor_lr,
        critic_lr=config.critic_lr,
        gamma=config.gamma,
        tau=config.tau,
        reward_scale=config.reward_scale,
        action_num=action_num,
        device=device,
    )
    return agent


def create_DDPG(observation_size, action_num, config: AlgorithmConfig):
    from cares_reinforcement_learning.algorithm.policy import DDPG
    from cares_reinforcement_learning.networks.DDPG import Actor, Critic

    actor = Actor(observation_size, action_num)
    critic = Critic(observation_size, action_num)

    device = torch.device("cuda" if torch.cuda.is_available() else "cpu")
    agent = DDPG(
        actor_network=actor,
        critic_network=critic,
        actor_lr=config.actor_lr,
        critic_lr=config.critic_lr,
        gamma=config.gamma,
        tau=config.tau,
        device=device,
    )
    return agent


def create_TD3(observation_size, action_num, config: AlgorithmConfig):
    from cares_reinforcement_learning.algorithm.policy import TD3
    from cares_reinforcement_learning.networks.TD3 import Actor, Critic

    actor = Actor(observation_size, action_num)
    critic = Critic(observation_size, action_num)

    device = torch.device("cuda" if torch.cuda.is_available() else "cpu")
    agent = TD3(
        actor_network=actor,
        critic_network=critic,
        actor_lr=config.actor_lr,
        critic_lr=config.critic_lr,
        gamma=config.gamma,
        tau=config.tau,
        action_num=action_num,
        device=device,
    )
    return agent


def create_NaSATD3(observation_size, action_num, config: AlgorithmConfig):
    from cares_reinforcement_learning.algorithm.policy import NaSATD3
    from cares_reinforcement_learning.networks.NaSATD3 import (
        Actor,
        Critic,
        Decoder,
        Encoder,
    )

    encoder = Encoder(latent_dim=config.latent_size)
    decoder = Decoder(latent_dim=config.latent_size)

    actor = Actor(config.latent_size, action_num, encoder)
    critic = Critic(config.latent_size, action_num, encoder)

    device = torch.device("cuda" if torch.cuda.is_available() else "cpu")
    agent = NaSATD3(
        encoder_network=encoder,
        decoder_network=decoder,
        actor_network=actor,
        critic_network=critic,
        gamma=config.gamma,
        tau=config.tau,
        ensemble_size=config.ensemble_size,
        action_num=action_num,
        latent_size=config.latent_size,
        intrinsic_on=config.intrinsic_on,
        actor_lr=config.actor_lr,
        critic_lr=config.critic_lr,
        encoder_lr=config.encoder_lr,
        decoder_lr=config.decoder_lr,
        epm_lr=config.epm_lr,
        device=device,
    )
    return agent


def create_CTD4(observation_size, action_num, config: AlgorithmConfig):
    from cares_reinforcement_learning.algorithm.policy import CTD4
    from cares_reinforcement_learning.networks.CTD4 import (
        Actor,
        DistributedCritic as Critic,
    )

    actor = Actor(observation_size, action_num)
    critic = Critic(observation_size, action_num)

    device = torch.device("cuda" if torch.cuda.is_available() else "cpu")
    agent = CTD4(
        actor_network=actor,
        critic_network=critic,
        action_num=action_num,
        gamma=config.gamma,
        tau=config.tau,
        ensemble_size=config.ensemble_size,
        actor_lr=config.actor_lr,
        critic_lr=config.critic_lr,
        fusion_method=config.fusion_method,
        device=device,
    )

    return agent


def create_RDTD3(observation_size, action_num, config: AlgorithmConfig):
    from cares_reinforcement_learning.algorithm.policy import RDTD3
    from cares_reinforcement_learning.networks.RDTD3 import Actor, Critic

    actor = Actor(observation_size, action_num)
    critic = Critic(observation_size, action_num)

    device = torch.device("cuda" if torch.cuda.is_available() else "cpu")
    agent = RDTD3(
        actor_network=actor,
        critic_network=critic,
        gamma=config.gamma,
        tau=config.tau,
        alpha=config.alpha,
        min_priority=config.min_priority,
        action_num=action_num,
        actor_lr=config.actor_lr,
        critic_lr=config.critic_lr,
        device=device,
    )
    return agent


def create_PERTD3(observation_size, action_num, config: AlgorithmConfig):
    from cares_reinforcement_learning.algorithm.policy import PERTD3
    from cares_reinforcement_learning.networks.TD3 import Actor, Critic

    actor = Actor(observation_size, action_num)
    critic = Critic(observation_size, action_num)

    device = torch.device("cuda" if torch.cuda.is_available() else "cpu")
    agent = PERTD3(
        actor_network=actor,
        critic_network=critic,
        gamma=config.gamma,
        tau=config.tau,
        alpha=config.alpha,
        action_num=action_num,
        actor_lr=config.actor_lr,
        critic_lr=config.critic_lr,
        device=device,
    )
    return agent


def create_LAPTD3(observation_size, action_num, config: AlgorithmConfig):
    from cares_reinforcement_learning.algorithm.policy import LAPTD3
    from cares_reinforcement_learning.networks.TD3 import Actor, Critic

    actor = Actor(observation_size, action_num)
    critic = Critic(observation_size, action_num)

    device = torch.device("cuda" if torch.cuda.is_available() else "cpu")
    agent = LAPTD3(
        actor_network=actor,
        critic_network=critic,
        gamma=config.gamma,
        tau=config.tau,
        alpha=config.alpha,
        min_priority=config.min_priority,
        action_num=action_num,
        actor_lr=config.actor_lr,
        critic_lr=config.critic_lr,
        device=device,
    )
    return agent


def create_PALTD3(observation_size, action_num, config: AlgorithmConfig):
    from cares_reinforcement_learning.algorithm.policy import PALTD3
    from cares_reinforcement_learning.networks.TD3 import Actor, Critic

    actor = Actor(observation_size, action_num)
    critic = Critic(observation_size, action_num)

    device = torch.device("cuda" if torch.cuda.is_available() else "cpu")
    agent = PALTD3(
        actor_network=actor,
        critic_network=critic,
        gamma=config.gamma,
        tau=config.tau,
        alpha=config.alpha,
        min_priority=config.min_priority,
        action_num=action_num,
        actor_lr=config.actor_lr,
        critic_lr=config.critic_lr,
        device=device,
    )
    return agent


def create_LA3PTD3(observation_size, action_num, config: AlgorithmConfig):
    from cares_reinforcement_learning.algorithm.policy import LA3PTD3
    from cares_reinforcement_learning.networks.TD3 import Actor, Critic

    actor = Actor(observation_size, action_num)
    critic = Critic(observation_size, action_num)

    device = torch.device("cuda" if torch.cuda.is_available() else "cpu")
    agent = LA3PTD3(
        actor_network=actor,
        critic_network=critic,
        gamma=config.gamma,
        tau=config.tau,
        alpha=config.alpha,
        min_priority=config.min_priority,
        prioritized_fraction=config.prioritized_fraction,
        action_num=action_num,
        actor_lr=config.actor_lr,
        critic_lr=config.critic_lr,
        device=device,
    )
    return agent


def create_MAPERTD3(observation_size, action_num, config: AlgorithmConfig):
    from cares_reinforcement_learning.algorithm.policy import MAPERTD3
    from cares_reinforcement_learning.networks.MAPERTD3 import Actor, Critic

    actor = Actor(observation_size, action_num)
    critic = Critic(observation_size, action_num)

    device = torch.device("cuda" if torch.cuda.is_available() else "cpu")
    agent = MAPERTD3(
        actor_network=actor,
        critic_network=critic,
        gamma=config.gamma,
        tau=config.tau,
        alpha=config.alpha,
        action_num=action_num,
        actor_lr=config.actor_lr,
        critic_lr=config.critic_lr,
        device=device,
    )
    return agent


def create_REDQ(observation_size, action_num, config: AlgorithmConfig):
    from cares_reinforcement_learning.algorithm.policy import REDQ
    from cares_reinforcement_learning.networks.REDQ import Actor, Critic

    actor = Actor(observation_size, action_num)
    critic = Critic(observation_size, action_num)

    device = torch.device("cuda" if torch.cuda.is_available() else "cpu")
    agent = REDQ(
        actor_network=actor,
        critic_network=critic,
        actor_lr=config.actor_lr,
        critic_lr=config.critic_lr,
        gamma=config.gamma,
        tau=config.tau,
        ensemble_size=config.ensemble_size,
        num_sample_critics=config.num_sample_critics,
        action_num=action_num,
        device=device,
    )
    return agent


def create_TQC(observation_size, action_num, config: AlgorithmConfig):
    from cares_reinforcement_learning.algorithm.policy import TQC
    from cares_reinforcement_learning.networks.TQC import Actor, Critic

    actor = Actor(observation_size, action_num)
    critic = Critic(observation_size, action_num, config.num_quantiles, config.num_nets)

    device = torch.device("cuda" if torch.cuda.is_available() else "cpu")
    agent = TQC(
        actor_network=actor,
        critic_network=critic,
        actor_lr=config.actor_lr,
        critic_lr=config.critic_lr,
        alpha_lr=config.alpha_lr,
        gamma=config.gamma,
        tau=config.tau,
        top_quantiles_to_drop=config.top_quantiles_to_drop,
        action_num=action_num,
        device=device,
    )
    return agent


class NetworkFactory:
    def create_network(self, observation_size, action_num, config: AlgorithmConfig):
        algorithm = config.algorithm

        agent = None
        for name, obj in inspect.getmembers(sys.modules[__name__]):
            if inspect.isfunction(obj):
                if name == f"create_{algorithm}":
                    agent = obj(observation_size, action_num, config)

        if agent is None:
            logging.warning(f"Unkown failed to return None: returned {agent}")

        return agent<|MERGE_RESOLUTION|>--- conflicted
+++ resolved
@@ -4,14 +4,7 @@
 
 import torch
 
-<<<<<<< HEAD
 from cares_reinforcement_learning.util.configurations import AlgorithmConfig
-=======
-from cares_reinforcement_learning.util.configurations import (
-    AlgorithmConfig,
-    DynaSACConfig,
-)
->>>>>>> d73fc2f2
 
 
 # Disable these as this is a deliberate use of dynamic imports
@@ -84,18 +77,13 @@
     return agent
 
 
-<<<<<<< HEAD
-def create_DYNASAC(observation_size, action_num, config: AlgorithmConfig):
-    from cares_reinforcement_learning.algorithm.mbrl import DYNASAC
-=======
-def create_DynaSAC(observation_size, action_num, config: DynaSACConfig):
+def create_DynaSAC(observation_size, action_num, config: AlgorithmConfig):
     """
     Create networks for model-based SAC agent. The Actor and Critic is same.
     An extra world model is added.
 
     """
     from cares_reinforcement_learning.algorithm.mbrl import DynaSAC
->>>>>>> d73fc2f2
     from cares_reinforcement_learning.networks.SAC import Actor, Critic
     from cares_reinforcement_learning.networks.world_models import EnsembleWorldReward
 
@@ -112,7 +100,7 @@
         device=device,
     )
 
-    agent = DYNASAC(
+    agent = DynaSAC(
         actor_network=actor,
         critic_network=critic,
         world_network=world_model,
