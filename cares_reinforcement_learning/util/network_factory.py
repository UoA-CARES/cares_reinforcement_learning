--- conflicted
+++ resolved
@@ -406,6 +406,7 @@
     )
     return agent
 
+
 def create_PERSAC(observation_size, action_num, config: AlgorithmConfig):
     from cares_reinforcement_learning.algorithm.policy import PERSAC
     from cares_reinforcement_learning.networks.SAC import Actor, Critic
@@ -413,7 +414,6 @@
     actor = Actor(observation_size, action_num)
     critic = Critic(observation_size, action_num)
 
-<<<<<<< HEAD
     device = torch.device("cuda" if torch.cuda.is_available() else "cpu")
     agent = PERSAC(
         actor_network=actor,
@@ -427,6 +427,7 @@
         device=device,
     )
     return agent
+
 
 def create_RDSAC(observation_size, action_num, config: AlgorithmConfig):
     from cares_reinforcement_learning.algorithm.policy import RDSAC
@@ -448,6 +449,8 @@
         device=device,
     )
     return agent
+
+
 def create_MAPERSAC(observation_size, action_num, config: AlgorithmConfig):
     from cares_reinforcement_learning.algorithm.policy import MAPERSAC
     from cares_reinforcement_learning.networks.MAPERSAC import Actor, Critic
@@ -468,31 +471,8 @@
         device=device,
     )
     return agent
-=======
-def create_TQC(observation_size, action_num, config: AlgorithmConfig):
-    from cares_reinforcement_learning.algorithm.policy import TQC
-    from cares_reinforcement_learning.networks.TQC import Actor, Critic
-
-    actor = Actor(observation_size, action_num)
-    critic = Critic(observation_size, action_num, config.num_quantiles, config.num_nets)
-
-    device = torch.device("cuda" if torch.cuda.is_available() else "cpu")
-    agent = TQC(
-        actor_network=actor,
-        critic_network=critic,
-        actor_lr=config.actor_lr,
-        critic_lr=config.critic_lr,
-        alpha_lr=config.alpha_lr,
-        gamma=config.gamma,
-        tau=config.tau,
-        top_quantiles_to_drop=config.top_quantiles_to_drop,
-        action_num=action_num,
-        device=device,
-    )
-    return agent
-
-
->>>>>>> 49bb1990
+
+
 class NetworkFactory:
     def create_network(self, observation_size, action_num, config: AlgorithmConfig):
         algorithm = config.algorithm
