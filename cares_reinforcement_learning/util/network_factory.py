--- conflicted
+++ resolved
@@ -121,7 +121,6 @@
     return agent
 
 
-<<<<<<< HEAD
 def create_MBRL_DYNA_Reweight(observation_size, action_num, config: DYNAConfig):
     """
     Create networks for model-based SAC agent. The Actor and Critic is same.
@@ -162,13 +161,10 @@
     return agent
 
 
-def create_SAC(observation_size, action_num, config: AlgorithmConfig):
-=======
 def create_SAC(observation_size, action_num, config: SACConfig):
     """
     Create an SAC agent.
     """
->>>>>>> b1abac37
     from cares_reinforcement_learning.algorithm.policy import SAC
     from cares_reinforcement_learning.networks.SAC import Actor, Critic
 
