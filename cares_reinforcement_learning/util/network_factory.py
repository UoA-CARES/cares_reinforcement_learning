import inspect
import logging
import sys

import cares_reinforcement_learning.util.configurations as acf
import cares_reinforcement_learning.util.helpers as hlp


# Disable these as this is a deliberate use of dynamic imports
# pylint: disable=import-outside-toplevel
# pylint: disable=invalid-name
###################################
#         DQN Algorithms          #
###################################


def create_SAC(observation_size, action_num, config: acf.SACConfig):
    from cares_reinforcement_learning.algorithm.policy import SAC
    from cares_reinforcement_learning.networks.SAC import Actor, Critic

    actor = Actor(observation_size, action_num, config=config)
    critic = Critic(observation_size, action_num, config=config)

    device = hlp.get_device()
    agent = SAC(
        actor_network=actor,
        critic_network=critic,
        config=config,
        device=device,
    )
    return agent


def create_DynaSAC_NS(observation_size, action_num, config: acf.DynaSAC_NSConfig):
    """
    Create networks for model-based SAC agent. The Actor and Critic is same.
    An extra world model is added.
    """
    from cares_reinforcement_learning.algorithm.mbrl import DynaSAC_NS
    from cares_reinforcement_learning.networks.SAC import Actor, Critic
    from cares_reinforcement_learning.networks.world_models.ensemble import (
        Ensemble_Dyna_Big,
    )

    actor = Actor(observation_size, action_num, config=config)
    critic = Critic(observation_size, action_num, config=config)

    device = hlp.get_device()

    world_model = Ensemble_Dyna_Big(
        observation_size=observation_size,
        num_actions=action_num,
        num_models=config.num_models,
        device=device,
<<<<<<< HEAD
        l_r=config.world_model_lr,
        sas=config.sas,
        boost_inter=30
=======
        sas=config.sas,
>>>>>>> bd87ed59
    )

    agent = DynaSAC_NS(
        actor_network=actor,
        critic_network=critic,
        world_network=world_model,
        actor_lr=config.actor_lr,
        critic_lr=config.critic_lr,
        gamma=config.gamma,
        tau=config.tau,
        action_num=action_num,
        alpha_lr=config.alpha_lr,
        horizon=config.horizon,
        num_samples=config.num_samples,
        device=device,
        train_both=config.train_both,
        train_reward=config.train_reward,
        gripper=config.gripper,
    )
    return agent


def create_DynaSAC_Bounded(
    observation_size, action_num, config: acf.DynaSAC_BoundedConfig
):
    """
    Create networks for model-based SAC agent. The Actor and Critic is same.
    An extra world model is added.
    """
    from cares_reinforcement_learning.algorithm.mbrl import DynaSAC_Bounded
    from cares_reinforcement_learning.networks.SAC import Actor, Critic
    from cares_reinforcement_learning.networks.world_models.ensemble import (
        Ensemble_Dyna_Big,
    )

    actor = Actor(observation_size, action_num, config=config)
    critic = Critic(observation_size, action_num, config=config)

    device = hlp.get_device()

<<<<<<< HEAD
    world_model = Ensemble_Dyna_Big(observation_size=observation_size,
                                    num_actions=action_num,
                                    num_models=config.num_models,
                                    device=device,
                                    l_r=config.world_model_lr,
                                    sas=config.sas,
                                    boost_inter=30)
=======
    world_model = Ensemble_Dyna_Big(
        observation_size=observation_size,
        num_actions=action_num,
        num_models=config.num_models,
        device=device,
        l_r=config.world_model_lr,
        sas=config.sas,
        prob_rwd=True,
        boost_inter=30,
    )
>>>>>>> bd87ed59

    agent = DynaSAC_Bounded(
        actor_network=actor,
        critic_network=critic,
        world_network=world_model,
        actor_lr=config.actor_lr,
        critic_lr=config.critic_lr,
        gamma=config.gamma,
        tau=config.tau,
        action_num=action_num,
        alpha_lr=config.alpha_lr,
        horizon=config.horizon,
        num_samples=config.num_samples,
        device=device,
        train_both=config.train_both,
        train_reward=config.train_reward,
        gripper=config.gripper,
        threshold=config.threshold,
        exploration_sample=config.exploration_sample,
    )

    return agent


def create_STEVESAC(observation_size, action_num, config: acf.STEVESACConfig):
    """
    Create networks for model-based SAC agent. The Actor and Critic is same.
    An extra world model is added.
    """
    from cares_reinforcement_learning.algorithm.mbrl import STEVESAC
    from cares_reinforcement_learning.networks.SAC import Actor, Critic
    from cares_reinforcement_learning.networks.world_models.ensemble import (
        Ensemble_Dyna_Big,
    )

    actor = Actor(observation_size, action_num, config=config)
    critic = Critic(observation_size, action_num, config=config)

    device = hlp.get_device()

    world_model = Ensemble_Dyna_Big(
        observation_size=observation_size,
        num_actions=action_num,
        num_models=config.num_models,
        num_rwd_model=config.num_rwd_models,
        device=device,
        l_r=config.world_model_lr,
        sas=config.sas,
    )

    agent = STEVESAC(
        actor_network=actor,
        critic_network=critic,
        world_network=world_model,
        actor_lr=config.actor_lr,
        critic_lr=config.critic_lr,
        gamma=config.gamma,
        tau=config.tau,
        action_num=action_num,
        alpha_lr=config.alpha_lr,
        horizon=config.horizon,
        device=device,
        train_both=config.train_both,
        train_reward=config.train_reward,
        gripper=config.gripper,
    )
    return agent


def create_STEVESAC_Bounded(
    observation_size, action_num, config: acf.STEVESAC_BoundedConfig
):
    """
    Create networks for model-based SAC agent. The Actor and Critic is same.
    An extra world model is added.
    """

    from cares_reinforcement_learning.algorithm.mbrl import STEVESAC_Bounded
    from cares_reinforcement_learning.networks.SAC import Actor, Critic
    from cares_reinforcement_learning.networks.world_models.ensemble import (
        Ensemble_Dyna_Big,
    )

    actor = Actor(observation_size, action_num, config=config)
    critic = Critic(observation_size, action_num, config=config)

    device = hlp.get_device()

    world_model = Ensemble_Dyna_Big(
        observation_size=observation_size,
        num_actions=action_num,
        num_models=config.num_models,
        num_rwd_model=config.num_rwd_models,
        device=device,
        l_r=config.world_model_lr,
        sas=config.sas,
    )

    agent = STEVESAC_Bounded(
        actor_network=actor,
        critic_network=critic,
        world_network=world_model,
        actor_lr=config.actor_lr,
        critic_lr=config.critic_lr,
        gamma=config.gamma,
        tau=config.tau,
        action_num=action_num,
        alpha_lr=config.alpha_lr,
        horizon=config.horizon,
        device=device,
        train_both=config.train_both,
        train_reward=config.train_reward,
        gripper=config.gripper,
        threshold=config.threshold,
        exploration_sample=config.exploration_sample,
    )

    return agent


# def create_DynaSAC_SAS_Immersive_Weight(observation_size, action_num, config: AlgorithmConfig):
#     """
#     Create networks for model-based SAC agent. The Actor and Critic is same.
#     An extra world model is added.
#
#     """
#     from cares_reinforcement_learning.algorithm.mbrl import DynaSAC_SAS_Immersive_Weight
#     from cares_reinforcement_learning.networks.SAC import Actor, Critic
#     from cares_reinforcement_learning.networks.world_models import EnsembleWorldAndOneSASReward
#
#     actor = Actor(observation_size, action_num)
#     critic = Critic(observation_size, action_num)
#
#     device = torch.device("cuda" if torch.cuda.is_available() else "cpu")
#
#     world_model = EnsembleWorldAndOneSASReward(
#         observation_size=observation_size,
#         num_actions=action_num,
#         num_models=config.num_models,
#         device=device,
#         lr=config.world_model_lr,
#     )
#
#     agent = DynaSAC_SAS_Immersive_Weight(
#         actor_network=actor,
#         critic_network=critic,
#         world_network=world_model,
#         actor_lr=config.actor_lr,
#         critic_lr=config.critic_lr,
#         gamma=config.gamma,
#         tau=config.tau,
#         action_num=action_num,
#         device=device,
#         alpha_lr=config.alpha_lr,
#         horizon=config.horizon,
#         num_samples=config.num_samples,
#         threshold_scale=config.threshold_scale,
#         reweight_critic=config.reweight_critic,
#         reweight_actor=config.reweight_actor,
#         mode=config.mode,
#         sample_times=config.sample_times,
#     )
#     return agent


# def create_DynaSAC_SAS(observation_size, action_num, config: AlgorithmConfig):
#     """
#     Create networks for model-based SAC agent. The Actor and Critic is same.
#     An extra world model is added.
#
#     """
#     from cares_reinforcement_learning.algorithm.mbrl import DynaSAC_SAS
#     from cares_reinforcement_learning.networks.SAC import Actor, Critic
#     from cares_reinforcement_learning.networks.world_models import EnsembleWorldAndOneSASReward
#
#     actor = Actor(observation_size, action_num)
#     critic = Critic(observation_size, action_num)
#
#     device = torch.device("cuda" if torch.cuda.is_available() else "cpu")
#
#     world_model = EnsembleWorldAndOneSASReward(
#         observation_size=observation_size,
#         num_actions=action_num,
#         num_models=config.num_models,
#         lr=config.world_model_lr,
#         device=device,
#     )
#
#     agent = DynaSAC_SAS(
#         actor_network=actor,
#         critic_network=critic,
#         world_network=world_model,
#         actor_lr=config.actor_lr,
#         critic_lr=config.critic_lr,
#         gamma=config.gamma,
#         tau=config.tau,
#         action_num=action_num,
#         alpha_lr=config.alpha_lr,
#         horizon=config.horizon,
#         num_samples=config.num_samples,
#         device=device,
#     )
#     return agent


# def create_DynaSAC_BIVReweight(observation_size, action_num, config: AlgorithmConfig):
#     """
#     Create networks for model-based SAC agent. The Actor and Critic is same.
#     An extra world model is added.
#
#     """
#     from cares_reinforcement_learning.algorithm.mbrl import DynaSAC_BIVReweight
#     from cares_reinforcement_learning.networks.SAC import Actor, Critic
#     from cares_reinforcement_learning.networks.world_models import EnsembleWorldAndOneNSReward
#
#     actor = Actor(observation_size, action_num)
#     critic = Critic(observation_size, action_num)
#
#     device = torch.device("cuda" if torch.cuda.is_available() else "cpu")
#
#     world_model = EnsembleWorldAndOneNSReward(
#         observation_size=observation_size,
#         num_actions=action_num,
#         num_models=config.num_models,
#         device=device,
#         lr=config.world_model_lr,
#     )
#
#     agent = DynaSAC_BIVReweight(
#         actor_network=actor,
#         critic_network=critic,
#         world_network=world_model,
#         actor_lr=config.actor_lr,
#         critic_lr=config.critic_lr,
#         gamma=config.gamma,
#         tau=config.tau,
#         action_num=action_num,
#         device=device,
#         alpha_lr=config.alpha_lr,
#         horizon=config.horizon,
#         num_samples=config.num_samples,
#         threshold_scale=config.threshold_scale,
#         reweight_critic=config.reweight_critic,
#         reweight_actor=config.reweight_actor,
#         mode=config.mode,
#         sample_times=config.sample_times,
#     )
#     return agent
#
#
# def create_DynaSAC_SUNRISEReweight(observation_size, action_num, config: AlgorithmConfig):
#     """
#     Create networks for model-based SAC agent. The Actor and Critic is same.
#     An extra world model is added.
#
#     """
#     from cares_reinforcement_learning.algorithm.mbrl import DynaSAC_SUNRISEReweight
#     from cares_reinforcement_learning.networks.SAC import Actor, Critic
#     from cares_reinforcement_learning.networks.world_models import EnsembleWorldAndOneNSReward
#
#     actor = Actor(observation_size, action_num)
#     critic = Critic(observation_size, action_num)
#
#     device = torch.device("cuda" if torch.cuda.is_available() else "cpu")
#
#     world_model = EnsembleWorldAndOneNSReward(
#         observation_size=observation_size,
#         num_actions=action_num,
#         num_models=config.num_models,
#         device=device,
#         lr=config.world_model_lr,
#     )
#
#     agent = DynaSAC_SUNRISEReweight(
#         actor_network=actor,
#         critic_network=critic,
#         world_network=world_model,
#         actor_lr=config.actor_lr,
#         critic_lr=config.critic_lr,
#         gamma=config.gamma,
#         tau=config.tau,
#         action_num=action_num,
#         device=device,
#         alpha_lr=config.alpha_lr,
#         horizon=config.horizon,
#         num_samples=config.num_samples,
#         threshold_scale=config.threshold_scale,
#         reweight_critic=config.reweight_critic,
#         reweight_actor=config.reweight_actor,
#         mode=config.mode,
#         sample_times=config.sample_times,
#     )
#     return agent
#
#
# def create_DynaSAC_UWACReweight(observation_size, action_num, config: AlgorithmConfig):
#     """
#     Create networks for model-based SAC agent. The Actor and Critic is same.
#     An extra world model is added.
#
#     """
#     from cares_reinforcement_learning.algorithm.mbrl import DynaSAC_UWACReweight
#     from cares_reinforcement_learning.networks.SAC import Actor, Critic
#     from cares_reinforcement_learning.networks.world_models import EnsembleWorldAndOneNSReward
#
#     actor = Actor(observation_size, action_num)
#     critic = Critic(observation_size, action_num)
#
#     device = torch.device("cuda" if torch.cuda.is_available() else "cpu")
#
#     world_model = EnsembleWorldAndOneNSReward(
#         observation_size=observation_size,
#         num_actions=action_num,
#         num_models=config.num_models,
#         device=device,
#         lr=config.world_model_lr,
#     )
#
#     agent = DynaSAC_UWACReweight(
#         actor_network=actor,
#         critic_network=critic,
#         world_network=world_model,
#         actor_lr=config.actor_lr,
#         critic_lr=config.critic_lr,
#         gamma=config.gamma,
#         tau=config.tau,
#         action_num=action_num,
#         device=device,
#         alpha_lr=config.alpha_lr,
#         horizon=config.horizon,
#         num_samples=config.num_samples,
#         threshold_scale=config.threshold_scale,
#         reweight_critic=config.reweight_critic,
#         reweight_actor=config.reweight_actor,
#         mode=config.mode,
#         sample_times=config.sample_times,
#     )
#     return agent


class NetworkFactory:
    def create_network(
        self,
        observation_size,
        action_num: int,
        config: acf.AlgorithmConfig,
    ):
        algorithm = config.algorithm

        agent = None
        for name, obj in inspect.getmembers(sys.modules[__name__]):
            if inspect.isfunction(obj):
                if name == f"create_{algorithm}":
                    agent = obj(observation_size, action_num, config)

        if agent is None:
            logging.warning(f"Unkown {agent} algorithm.")

        return agent<|MERGE_RESOLUTION|>--- conflicted
+++ resolved
@@ -52,13 +52,10 @@
         num_actions=action_num,
         num_models=config.num_models,
         device=device,
-<<<<<<< HEAD
         l_r=config.world_model_lr,
         sas=config.sas,
         boost_inter=30
-=======
         sas=config.sas,
->>>>>>> bd87ed59
     )
 
     agent = DynaSAC_NS(
@@ -99,15 +96,6 @@
 
     device = hlp.get_device()
 
-<<<<<<< HEAD
-    world_model = Ensemble_Dyna_Big(observation_size=observation_size,
-                                    num_actions=action_num,
-                                    num_models=config.num_models,
-                                    device=device,
-                                    l_r=config.world_model_lr,
-                                    sas=config.sas,
-                                    boost_inter=30)
-=======
     world_model = Ensemble_Dyna_Big(
         observation_size=observation_size,
         num_actions=action_num,
@@ -118,7 +106,6 @@
         prob_rwd=True,
         boost_inter=30,
     )
->>>>>>> bd87ed59
 
     agent = DynaSAC_Bounded(
         actor_network=actor,
@@ -198,9 +185,7 @@
 
     from cares_reinforcement_learning.algorithm.mbrl import STEVESAC_Bounded
     from cares_reinforcement_learning.networks.SAC import Actor, Critic
-    from cares_reinforcement_learning.networks.world_models.ensemble import (
-        Ensemble_Dyna_Big,
-    )
+    from cares_reinforcement_learning.networks.world_models.ensemble import Ensemble_Dyna_Big
 
     actor = Actor(observation_size, action_num, config=config)
     critic = Critic(observation_size, action_num, config=config)
@@ -461,10 +446,10 @@
 
 class NetworkFactory:
     def create_network(
-        self,
-        observation_size,
-        action_num: int,
-        config: acf.AlgorithmConfig,
+            self,
+            observation_size,
+            action_num: int,
+            config: acf.AlgorithmConfig,
     ):
         algorithm = config.algorithm
 
