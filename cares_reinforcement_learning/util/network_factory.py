"""
This module provides functions to create different types of reinforcement learning agents
with their corresponding network architectures.
"""

import inspect
import logging
import sys

import cares_reinforcement_learning.util.configurations as acf
import cares_reinforcement_learning.util.helpers as hlp

# Disable these as this is a deliberate use of dynamic imports
# pylint: disable=import-outside-toplevel
# pylint: disable=invalid-name

###################################
#         DQN Algorithms          #
###################################


def create_DQN(observation_size, action_num, config: acf.DQNConfig):
    from cares_reinforcement_learning.algorithm.value import DQN
    from cares_reinforcement_learning.networks.DQN import Network

    network = Network(observation_size, action_num, config=config)

    device = hlp.get_device()
    agent = DQN(network=network, config=config, device=device)
    return agent


def create_PERDQN(observation_size, action_num, config: acf.PERDQNConfig):
    from cares_reinforcement_learning.algorithm.value import PERDQN
    from cares_reinforcement_learning.networks.PERDQN import Network

    network = Network(observation_size, action_num, config=config)

    device = hlp.get_device()
    agent = PERDQN(network=network, config=config, device=device)
    return agent


def create_DuelingDQN(observation_size, action_num, config: acf.DuelingDQNConfig):
    from cares_reinforcement_learning.algorithm.value import DuelingDQN
    from cares_reinforcement_learning.networks.DuelingDQN import Network

    network = Network(observation_size, action_num, config=config)

    device = hlp.get_device()
    agent = DuelingDQN(network=network, config=config, device=device)
    return agent


def create_DoubleDQN(observation_size, action_num, config: acf.DoubleDQNConfig):
    from cares_reinforcement_learning.algorithm.value import DoubleDQN
    from cares_reinforcement_learning.networks.DoubleDQN import Network

    network = Network(observation_size, action_num, config=config)

    device = hlp.get_device()
    agent = DoubleDQN(
        network=network,
        config=config,
        device=device,
    )
    return agent


def create_NoisyNet(observation_size, action_num, config: acf.NoisyNetConfig):
    from cares_reinforcement_learning.algorithm.value import NoisyNet
    from cares_reinforcement_learning.networks.NoisyNet import Network

    network = Network(observation_size, action_num, config)

    device = hlp.get_device()
    agent = NoisyNet(network=network, config=config, device=device)
    return agent


def create_C51(observation_size, action_num, config: acf.C51Config):
    from cares_reinforcement_learning.algorithm.value import C51
    from cares_reinforcement_learning.networks.C51 import Network

    network = Network(observation_size, action_num, config=config)

    device = hlp.get_device()
    agent = C51(network=network, config=config, device=device)
    return agent


def create_QRDQN(observation_size, action_num, config: acf.QRDQNConfig):
    from cares_reinforcement_learning.algorithm.value import QRDQN
    from cares_reinforcement_learning.networks.QRDQN import Network

    network = Network(observation_size, action_num, config=config)

    device = hlp.get_device()
    agent = QRDQN(network=network, config=config, device=device)
    return agent


def create_Rainbow(observation_size, action_num, config: acf.RainbowConfig):
    from cares_reinforcement_learning.algorithm.value import Rainbow
    from cares_reinforcement_learning.networks.Rainbow import Network

    network = Network(observation_size, action_num, config=config)

    device = hlp.get_device()
    agent = Rainbow(network=network, config=config, device=device)
    return agent


###################################
#         PPO Algorithms          #
###################################


def create_PPO(observation_size, action_num, config: acf.PPOConfig):
    from cares_reinforcement_learning.algorithm.policy import PPO
    from cares_reinforcement_learning.networks.PPO import Actor, Critic

    actor = Actor(observation_size, action_num, config=config)
    critic = Critic(observation_size, config=config)

    device = hlp.get_device()
    agent = PPO(
        actor_network=actor,
        critic_network=critic,
        config=config,
        device=device,
    )
    return agent


###################################
#         SAC Algorithms          #
###################################


def create_SAC(observation_size, action_num, config: acf.SACConfig):
    from cares_reinforcement_learning.algorithm.policy import SAC
    from cares_reinforcement_learning.networks.SAC import Actor, Critic
<<<<<<< HEAD

    actor = Actor(observation_size, action_num, config=config)
    critic = Critic(observation_size, action_num, config=config)

    device = hlp.get_device()
    agent = SAC(
        actor_network=actor,
        critic_network=critic,
        config=config,
        device=device,
    )
    return agent


def create_SACAE(observation_size, action_num, config: acf.SACAEConfig):
    from cares_reinforcement_learning.algorithm.policy import SACAE
    from cares_reinforcement_learning.encoders.vanilla_autoencoder import Decoder
    from cares_reinforcement_learning.networks.SACAE import Actor, Critic
=======
>>>>>>> 5d0e8772

    actor = Actor(observation_size, action_num, config=config)
    critic = Critic(observation_size, action_num, config=config)

    ae_config = config.autoencoder_config
    decoder = Decoder(
        observation_size["image"],
        out_dim=actor.encoder.out_dim,
        latent_dim=ae_config.latent_dim,
        num_layers=ae_config.num_layers,
        num_filters=ae_config.num_filters,
        kernel_size=ae_config.kernel_size,
    )

    device = hlp.get_device()
    agent = SACAE(
        actor_network=actor,
        critic_network=critic,
        decoder_network=decoder,
        config=config,
        device=device,
    )
    return agent


def create_SACD(observation_size, action_num, config: acf.SACDConfig):
    from cares_reinforcement_learning.algorithm.policy import SACD
    from cares_reinforcement_learning.networks.SACD import Actor, Critic

    actor = Actor(observation_size, action_num, config=config)
    critic = Critic(observation_size, action_num, config=config)

    device = hlp.get_device()
    agent = SACD(
        actor_network=actor,
        critic_network=critic,
        config=config,
        device=device,
    )
    return agent


def create_SACDAE(observation_size, action_num, config: acf.SACDAEConfig):
    from cares_reinforcement_learning.algorithm.policy import SACDAE
    from cares_reinforcement_learning.encoders.vanilla_autoencoder import Decoder
    from cares_reinforcement_learning.networks.SACDAE import Actor, Critic

    actor = Actor(observation_size, action_num, config=config)
    critic = Critic(observation_size, action_num, config=config)

    ae_config = config.autoencoder_config
    decoder = Decoder(
        observation_size["image"],
        out_dim=actor.encoder.out_dim,
        latent_dim=ae_config.latent_dim,
        num_layers=ae_config.num_layers,
        num_filters=ae_config.num_filters,
        kernel_size=ae_config.kernel_size,
    )

    device = hlp.get_device()
    agent = SACDAE(
        actor_network=actor,
        critic_network=critic,
        decoder_network=decoder,
        config=config,
        device=device,
    )
    return agent


def create_PERSAC(observation_size, action_num, config: acf.PERSACConfig):
    from cares_reinforcement_learning.algorithm.policy import PERSAC
    from cares_reinforcement_learning.networks.PERSAC import Actor, Critic

    actor = Actor(observation_size, action_num, config=config)
    critic = Critic(observation_size, action_num, config=config)

    device = hlp.get_device()
    agent = PERSAC(
        actor_network=actor,
        critic_network=critic,
        config=config,
        device=device,
    )
    return agent


def create_REDQ(observation_size, action_num, config: acf.REDQConfig):
    from cares_reinforcement_learning.algorithm.policy import REDQ
    from cares_reinforcement_learning.networks.REDQ import Actor, Critic

    actor = Actor(observation_size, action_num, config=config)
    ensemble_critic = Critic(observation_size, action_num, config=config)

    device = hlp.get_device()
    agent = REDQ(
        actor_network=actor,
        ensemble_critic=ensemble_critic,
        config=config,
        device=device,
    )
    return agent


def create_TQC(observation_size, action_num, config: acf.TQCConfig):
    from cares_reinforcement_learning.algorithm.policy import TQC
    from cares_reinforcement_learning.networks.TQC import Actor, Critic

    actor = Actor(observation_size, action_num, config=config)
    critic = Critic(observation_size, action_num, config=config)

    device = hlp.get_device()
    agent = TQC(
        actor_network=actor,
        critic_network=critic,
        config=config,
        device=device,
    )
    return agent


def create_LAPSAC(observation_size, action_num, config: acf.LAPSACConfig):
    from cares_reinforcement_learning.algorithm.policy import LAPSAC
    from cares_reinforcement_learning.networks.LAPSAC import Actor, Critic

    actor = Actor(observation_size, action_num, config=config)
    critic = Critic(observation_size, action_num, config=config)

    device = hlp.get_device()
    agent = LAPSAC(
        actor_network=actor,
        critic_network=critic,
        config=config,
        device=device,
    )
    return agent


def create_LA3PSAC(observation_size, action_num, config: acf.LA3PSACConfig):
    from cares_reinforcement_learning.algorithm.policy import LA3PSAC
    from cares_reinforcement_learning.networks.LA3PSAC import Actor, Critic

    actor = Actor(observation_size, action_num, config=config)
    critic = Critic(observation_size, action_num, config=config)

    device = hlp.get_device()
    agent = LA3PSAC(
        actor_network=actor,
        critic_network=critic,
        config=config,
        device=device,
    )
    return agent


def create_MAPERSAC(observation_size, action_num, config: acf.MAPERSACConfig):
    from cares_reinforcement_learning.algorithm.policy import MAPERSAC
    from cares_reinforcement_learning.networks.MAPERSAC import Actor, Critic

    actor = Actor(observation_size, action_num, config=config)
    critic = Critic(observation_size, action_num, config=config)

    device = hlp.get_device()
    agent = MAPERSAC(
        actor_network=actor,
        critic_network=critic,
        config=config,
        device=device,
    )
    return agent


def create_RDSAC(observation_size, action_num, config: acf.RDSACConfig):
    from cares_reinforcement_learning.algorithm.policy import RDSAC
    from cares_reinforcement_learning.networks.RDSAC import Actor, Critic

    actor = Actor(observation_size, action_num, config=config)
    critic = Critic(observation_size, action_num, config=config)

    device = hlp.get_device()
    agent = RDSAC(
        actor_network=actor,
        critic_network=critic,
        config=config,
        device=device,
    )
    return agent


def create_DroQ(observation_size, action_num, config: acf.DroQConfig):
    from cares_reinforcement_learning.algorithm.policy import DroQ
    from cares_reinforcement_learning.networks.DroQ import Actor, Critic

    actor = Actor(observation_size, action_num, config=config)
    critic = Critic(observation_size, action_num, config=config)

    device = hlp.get_device()
    agent = DroQ(
        actor_network=actor,
        critic_network=critic,
        config=config,
        device=device,
    )
    return agent


def create_CrossQ(observation_size, action_num, config: acf.CrossQConfig):
    from cares_reinforcement_learning.algorithm.policy import CrossQ
    from cares_reinforcement_learning.networks.CrossQ import Actor, Critic

    actor = Actor(observation_size, action_num, config=config)
    critic = Critic(observation_size, action_num, config=config)

    device = hlp.get_device()
    agent = CrossQ(
        actor_network=actor,
        critic_network=critic,
        config=config,
        device=device,
    )
    return agent


def create_SDAR(observation_size, action_num, config: acf.SDARConfig):
    from cares_reinforcement_learning.algorithm.policy import SDAR
    from cares_reinforcement_learning.networks.SDAR import Actor, Critic

    actor = Actor(observation_size, action_num, config=config)
    critic = Critic(observation_size, action_num, config=config)

    device = hlp.get_device()
    agent = SDAR(
        actor_network=actor,
        critic_network=critic,
        config=config,
        device=device,
    )
    return agent


def create_DynaSAC(observation_size, action_num, config: acf.DynaSACConfig):
    """
    Create networks for model-based SAC agent. The Actor and Critic is same.
    An extra world model is added.
    """
    from cares_reinforcement_learning.algorithm.mbrl import DynaSAC
    from cares_reinforcement_learning.networks.DynaSAC import Actor, Critic
    from cares_reinforcement_learning.networks.world_models import EnsembleWorldReward

    actor = Actor(observation_size, action_num, config=config)
    critic = Critic(observation_size, action_num, config=config)

    device = hlp.get_device()

    world_model = EnsembleWorldReward(
        observation_size=observation_size,
        num_actions=action_num,
        num_models=config.num_models,
        lr=config.world_model_lr,
        device=device,
    )

    agent = DynaSAC(
        actor_network=actor,
        critic_network=critic,
        world_network=world_model,
        config=config,
        device=device,
    )
    return agent


def create_SACD(observation_size, action_num, config: acf.SACDConfig):
    from cares_reinforcement_learning.algorithm.policy import SACD
    from cares_reinforcement_learning.networks.SACD import Actor, Critic

    actor = Actor(observation_size, action_num, config=config)
    critic = Critic(observation_size, action_num, config=config)

    device = hlp.get_device()
    agent = SACD(
        actor_network=actor,
        critic_network=critic,
        config=config,
        device=device,
    )
    return agent


def create_DIAYN(observation_size, action_num, config: acf.DIAYNConfig):
    from cares_reinforcement_learning.algorithm.usd import DIAYN
    from cares_reinforcement_learning.networks.DIAYN import Discriminator

    agent = create_SAC(observation_size + config.num_skills, action_num, config=config)

    discriminator = Discriminator(
        observation_size, num_skills=config.num_skills, config=config
    )

    device = hlp.get_device()
    agent = DIAYN(
        skills_agent=agent,
        discriminator_network=discriminator,
        config=config,
        device=device,
    )
    return agent


def create_DADS(observation_size, action_num, config: acf.DADSConfig):
    from cares_reinforcement_learning.algorithm.usd import DADS
    from cares_reinforcement_learning.networks.DADS import SkillDynamicsModel

    agent = create_SAC(observation_size + config.num_skills, action_num, config=config)

    discriminator = SkillDynamicsModel(
        observation_size=observation_size, num_skills=config.num_skills, config=config
    )

    device = hlp.get_device()
    agent = DADS(
        skills_agent=agent,
        discriminator_network=discriminator,
        config=config,
        device=device,
    )
    return agent


###################################
#         TD3 Algorithms          #
###################################


def create_DDPG(observation_size, action_num, config: acf.DDPGConfig):
    from cares_reinforcement_learning.algorithm.policy import DDPG
    from cares_reinforcement_learning.networks.DDPG import Actor, Critic

    actor = Actor(observation_size, action_num, config=config)
    critic = Critic(observation_size, action_num, config=config)

    device = hlp.get_device()
    agent = DDPG(
        actor_network=actor,
        critic_network=critic,
        config=config,
        device=device,
    )
    return agent


def create_TD3(observation_size, action_num, config: acf.TD3Config):
    from cares_reinforcement_learning.algorithm.policy import TD3
    from cares_reinforcement_learning.networks.TD3 import Actor, Critic

    actor = Actor(observation_size, action_num, config=config)
    critic = Critic(observation_size, action_num, config=config)

    device = hlp.get_device()
    agent = TD3(
        actor_network=actor,
        critic_network=critic,
        config=config,
        device=device,
    )
    return agent


def create_TD3AE(observation_size, action_num, config: acf.TD3AEConfig):
    from cares_reinforcement_learning.algorithm.policy import TD3AE
    from cares_reinforcement_learning.encoders.vanilla_autoencoder import Decoder
    from cares_reinforcement_learning.networks.TD3AE import Actor, Critic

    actor = Actor(observation_size, action_num, config=config)
    critic = Critic(observation_size, action_num, config=config)

    ae_config = config.autoencoder_config
    decoder = Decoder(
        observation_size["image"],
        out_dim=actor.encoder.out_dim,
        latent_dim=ae_config.latent_dim,
        num_layers=ae_config.num_layers,
        num_filters=ae_config.num_filters,
        kernel_size=ae_config.kernel_size,
    )

    device = hlp.get_device()
    agent = TD3AE(
        actor_network=actor,
        critic_network=critic,
        decoder_network=decoder,
        config=config,
        device=device,
    )
    return agent


def create_NaSATD3(observation_size, action_num, config: acf.NaSATD3Config):
    from cares_reinforcement_learning.algorithm.policy import NaSATD3
    from cares_reinforcement_learning.networks.NaSATD3 import Actor, Critic

    actor = Actor(observation_size, action_num, config=config)
    critic = Critic(observation_size, action_num, config=config)

    device = hlp.get_device()
    agent = NaSATD3(
        actor_network=actor,
        critic_network=critic,
        config=config,
        device=device,
    )
    return agent


def create_PERTD3(observation_size, action_num, config: acf.PERTD3Config):
    from cares_reinforcement_learning.algorithm.policy import PERTD3
    from cares_reinforcement_learning.networks.PERTD3 import Actor, Critic

    actor = Actor(observation_size, action_num, config=config)
    critic = Critic(observation_size, action_num, config=config)

    device = hlp.get_device()
    agent = PERTD3(
        actor_network=actor,
        critic_network=critic,
        config=config,
        device=device,
    )
    return agent


def create_LAPTD3(observation_size, action_num, config: acf.LAPTD3Config):
    from cares_reinforcement_learning.algorithm.policy import LAPTD3
    from cares_reinforcement_learning.networks.LAPTD3 import Actor, Critic

    actor = Actor(observation_size, action_num, config=config)
    critic = Critic(observation_size, action_num, config=config)

    device = hlp.get_device()
    agent = LAPTD3(
        actor_network=actor,
        critic_network=critic,
        config=config,
        device=device,
    )
    return agent


def create_PALTD3(observation_size, action_num, config: acf.PALTD3Config):
    from cares_reinforcement_learning.algorithm.policy import PALTD3
    from cares_reinforcement_learning.networks.PALTD3 import Actor, Critic

    actor = Actor(observation_size, action_num, config=config)
    critic = Critic(observation_size, action_num, config=config)

    device = hlp.get_device()
    agent = PALTD3(
        actor_network=actor,
        critic_network=critic,
        config=config,
        device=device,
    )
    return agent


def create_LA3PTD3(observation_size, action_num, config: acf.LA3PTD3Config):
    from cares_reinforcement_learning.algorithm.policy import LA3PTD3
    from cares_reinforcement_learning.networks.LA3PTD3 import Actor, Critic

    actor = Actor(observation_size, action_num, config=config)
    critic = Critic(observation_size, action_num, config=config)

    device = hlp.get_device()
    agent = LA3PTD3(
        actor_network=actor,
        critic_network=critic,
        config=config,
        device=device,
    )
    return agent


def create_MAPERTD3(observation_size, action_num, config: acf.MAPERTD3Config):
    from cares_reinforcement_learning.algorithm.policy import MAPERTD3
    from cares_reinforcement_learning.networks.MAPERTD3 import Actor, Critic

    actor = Actor(observation_size, action_num, config=config)
    critic = Critic(observation_size, action_num, config=config)

    device = hlp.get_device()
    agent = MAPERTD3(
        actor_network=actor,
        critic_network=critic,
        config=config,
        device=device,
    )
    return agent


def create_RDTD3(observation_size, action_num, config: acf.RDTD3Config):
    from cares_reinforcement_learning.algorithm.policy import RDTD3
    from cares_reinforcement_learning.networks.RDTD3 import Actor, Critic

    actor = Actor(observation_size, action_num, config=config)
    critic = Critic(observation_size, action_num, config=config)

    device = hlp.get_device()
    agent = RDTD3(
        actor_network=actor,
        critic_network=critic,
        config=config,
        device=device,
    )
    return agent


def create_CTD4(observation_size, action_num, config: acf.CTD4Config):
    from cares_reinforcement_learning.algorithm.policy import CTD4
    from cares_reinforcement_learning.networks.CTD4 import Actor, Critic

    device = hlp.get_device()

    actor = Actor(observation_size, action_num, config=config)
    ensemble_critic = Critic(observation_size, action_num, config=config)

    agent = CTD4(
        actor_network=actor,
        ensemble_critic=ensemble_critic,
        config=config,
        device=device,
    )

    return agent


def create_TD7(observation_size, action_num, config: acf.TD7Config):
    from cares_reinforcement_learning.algorithm.policy import TD7
    from cares_reinforcement_learning.networks.TD7 import Actor, Critic, Encoder

    device = hlp.get_device()

    actor = Actor(observation_size, action_num, config=config)
    critic = Critic(observation_size, action_num, config=config)
    encoder = Encoder(observation_size, action_num, config=config)

    agent = TD7(
        actor_network=actor,
        critic_network=critic,
        encoder_network=encoder,
        config=config,
        device=device,
    )

    return agent


def _compare_mlp_parts(obj1: acf.AlgorithmConfig, obj2: acf.AlgorithmConfig) -> bool:
    # Extract fields where the value is of type mlp_type
    def get_mlp_fields(obj):
        return {
            name: value.dict()
            for name, value in obj.__dict__.items()
            if isinstance(value, acf.MLPConfig)
        }

    mlp_fields1 = get_mlp_fields(obj1)
    mlp_fields2 = get_mlp_fields(obj2)

    return mlp_fields1 == mlp_fields2


class NetworkFactory:
    def create_network(
        self,
        observation_size,
        action_num: int,
        config: acf.AlgorithmConfig,
    ):
        algorithm = config.algorithm

        agent = None
        for name, obj in inspect.getmembers(sys.modules[__name__]):
            if inspect.isfunction(obj):
                if name == f"create_{algorithm}":
                    agent = obj(observation_size, action_num, config)

        if agent is None:
            logging.warning(f"Unknown {agent} algorithm.")
        else:
            if config.model_path is not None:
                logging.info(f"Loading model weights from {config.model_path}")
                agent.load_models(filepath=config.model_path, filename=config.algorithm)

            if not _compare_mlp_parts(
                type(config)(algorithm=config.algorithm, gamma=config.gamma), config
            ):
                logging.warning(
                    "The network architecture has changed from the default configuration."
                )

        return agent<|MERGE_RESOLUTION|>--- conflicted
+++ resolved
@@ -141,7 +141,6 @@
 def create_SAC(observation_size, action_num, config: acf.SACConfig):
     from cares_reinforcement_learning.algorithm.policy import SAC
     from cares_reinforcement_learning.networks.SAC import Actor, Critic
-<<<<<<< HEAD
 
     actor = Actor(observation_size, action_num, config=config)
     critic = Critic(observation_size, action_num, config=config)
@@ -160,8 +159,6 @@
     from cares_reinforcement_learning.algorithm.policy import SACAE
     from cares_reinforcement_learning.encoders.vanilla_autoencoder import Decoder
     from cares_reinforcement_learning.networks.SACAE import Actor, Critic
-=======
->>>>>>> 5d0e8772
 
     actor = Actor(observation_size, action_num, config=config)
     critic = Critic(observation_size, action_num, config=config)
