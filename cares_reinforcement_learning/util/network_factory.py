--- conflicted
+++ resolved
@@ -136,23 +136,6 @@
 ###################################
 #         SAC Algorithms          #
 ###################################
-
-
-def create_SACD(observation_size, action_num, config: acf.SACDConfig):
-    from cares_reinforcement_learning.algorithm.policy import SACD
-    from cares_reinforcement_learning.networks.SACD import Actor, Critic
-
-    actor = Actor(observation_size, action_num, config=config)
-    critic = Critic(observation_size, action_num, config=config)
-
-    device = hlp.get_device()
-    agent = SACD(
-        actor_network=actor,
-        critic_network=critic,
-        config=config,
-        device=device,
-    )
-    return agent
 
 
 def create_SAC(observation_size, action_num, config: acf.SACConfig):
@@ -201,6 +184,52 @@
     return agent
 
 
+def create_SACD(observation_size, action_num, config: acf.SACDConfig):
+    from cares_reinforcement_learning.algorithm.policy import SACD
+    from cares_reinforcement_learning.networks.SACD import Actor, Critic
+
+    actor = Actor(observation_size, action_num, config=config)
+    critic = Critic(observation_size, action_num, config=config)
+
+    device = hlp.get_device()
+    agent = SACD(
+        actor_network=actor,
+        critic_network=critic,
+        config=config,
+        device=device,
+    )
+    return agent
+
+
+def create_SACDAE(observation_size, action_num, config: acf.SACDAEConfig):
+    from cares_reinforcement_learning.algorithm.policy import SACDAE
+    from cares_reinforcement_learning.encoders.vanilla_autoencoder import Decoder
+    from cares_reinforcement_learning.networks.SACDAE import Actor, Critic
+
+    actor = Actor(observation_size, action_num, config=config)
+    critic = Critic(observation_size, action_num, config=config)
+
+    ae_config = config.autoencoder_config
+    decoder = Decoder(
+        observation_size["image"],
+        out_dim=actor.encoder.out_dim,
+        latent_dim=ae_config.latent_dim,
+        num_layers=ae_config.num_layers,
+        num_filters=ae_config.num_filters,
+        kernel_size=ae_config.kernel_size,
+    )
+
+    device = hlp.get_device()
+    agent = SACDAE(
+        actor_network=actor,
+        critic_network=critic,
+        decoder_network=decoder,
+        config=config,
+        device=device,
+    )
+    return agent
+
+
 def create_PERSAC(observation_size, action_num, config: acf.PERSACConfig):
     from cares_reinforcement_learning.algorithm.policy import PERSAC
     from cares_reinforcement_learning.networks.PERSAC import Actor, Critic
@@ -218,58 +247,9 @@
     return agent
 
 
-<<<<<<< HEAD
-def create_SACDAE(observation_size, action_num, config: AlgorithmConfig):
-    from cares_reinforcement_learning.encoders.autoencoder_factory import (
-        AEFactory,
-    )
-    from cares_reinforcement_learning.algorithm.policy import SACDAE
-    from cares_reinforcement_learning.networks.SACDAE import Actor, Critic
-
-    ae_factory = AEFactory()
-    autoencoder = ae_factory.create_autoencoder(
-        observation_size=observation_size, config=config.autoencoder_config
-    )
-
-    actor_encoder = copy.deepcopy(autoencoder.encoder)
-    critic_encoder = copy.deepcopy(autoencoder.encoder)
-
-    actor = Actor(
-        actor_encoder,
-        action_num,
-        hidden_size=config.hidden_size,
-    )
-    critic = Critic(critic_encoder, action_num, hidden_size=config.hidden_size)
-
-    device = torch.device("cuda" if torch.cuda.is_available() else "cpu")
-    agent = SACDAE(
-        actor_network=actor,
-        critic_network=critic,
-        decoder_network=autoencoder.decoder,
-        actor_lr=config.actor_lr,
-        critic_lr=config.critic_lr,
-        alpha_lr=config.alpha_lr,
-        gamma=config.gamma,
-        tau=config.tau,
-        reward_scale=config.reward_scale,
-        action_num=action_num,
-        target_entropy_multiplier=config.target_entropy_multiplier,
-        encoder_tau=config.encoder_tau,
-        decoder_update_freq=config.decoder_update_freq,
-        ae_config=config.autoencoder_config,
-        device=device,
-    )
-    return agent
-
-
-def create_DDPG(observation_size, action_num, config: AlgorithmConfig):
-    from cares_reinforcement_learning.algorithm.policy import DDPG
-    from cares_reinforcement_learning.networks.DDPG import Actor, Critic
-=======
 def create_REDQ(observation_size, action_num, config: acf.REDQConfig):
     from cares_reinforcement_learning.algorithm.policy import REDQ
     from cares_reinforcement_learning.networks.REDQ import Actor, Critic
->>>>>>> b64d5e1c
 
     actor = Actor(observation_size, action_num, config=config)
     ensemble_critic = Critic(observation_size, action_num, config=config)
