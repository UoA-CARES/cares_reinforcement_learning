import json
import logging
import os
from datetime import datetime
from pathlib import Path

import cv2
import numpy as np
import pandas as pd
from torch import nn

import cares_reinforcement_learning.util.plotter as plt
<<<<<<< HEAD
from cares_reinforcement_learning.memory import MemoryBuffer
=======
from cares_reinforcement_learning.util.configurations import SubscriptableClass
>>>>>>> c8aa2961


class Record:
    """
    A class that represents a record for logging and saving data during training and evaluation.

    Args:
        log_dir (str): The log directory.
        algorithm (str): The algorithm name.
        task (str): The task name.
        network (nn.Module, optional): The neural network model. Defaults to None.
    """

    def __init__(
        self,
        base_directory: str,
        algorithm: str,
        task: str,
<<<<<<< HEAD
        plot_frequency: int = 10,
        checkpoint_frequency: Optional[int] = None,
        network: Optional[nn.Module] = None,
        memory_buffer: Optional[MemoryBuffer] = None,
=======
        agent: nn.Module | None = None,
>>>>>>> c8aa2961
    ) -> None:

        self.best_reward = float("-inf")

        self.base_directory = f"{base_directory}"
        self.sub_directory = ""

        self.current_sub_directory = self.base_directory

        self.algorithm = algorithm
        self.task = task

        self.train_data = pd.DataFrame()
        self.eval_data = pd.DataFrame()

        self.agent = agent

        self.video: cv2.VideoWriter = None

        self.log_count = 0

        self.__initialise_base_directory()

    def set_sub_directory(self, sub_directory: str) -> None:
        self.sub_directory = sub_directory
        self.current_sub_directory = f"{self.base_directory}/{sub_directory}"

        self.memory_buffer = memory_buffer

        self.log_count = 0

        self.train_data = pd.DataFrame()
        self.eval_data = pd.DataFrame()

        self.__initialise_sub_directory()

    def set_agent(self, agent: nn.Module) -> None:
        self.agent = agent

    def save_config(self, configuration: SubscriptableClass, file_name: str) -> None:
        if not os.path.exists(self.base_directory):
            os.makedirs(self.base_directory)

        with open(
            f"{self.base_directory}/{file_name}.json", "w", encoding="utf-8"
        ) as outfile:
            json.dump(configuration.dict(exclude_none=True), outfile)

    def save_configurations(self, configurations: dict) -> None:
        for config_name, config in configurations.items():
            if config_name == "run_config":
                continue
            logging.info(f"Saving {config_name} configuration")
            self.save_config(config, config_name)

    def start_video(self, file_name: str, frame, fps=30):
        video_name = f"{self.current_sub_directory}/videos/{file_name}.mp4"
        height, width, _ = frame.shape
        self.video = cv2.VideoWriter(
            video_name, cv2.VideoWriter_fourcc(*"mp4v"), fps, (width, height)
        )
        self.log_video(frame)

    def stop_video(self) -> None:
        self.video.release()

<<<<<<< HEAD
    def save_memory(self):
        self.memory_buffer.save(self.directory)

    def save_model(self, identifier):
        self.network.save_models(f"{self.algorithm}-{identifier}", self.directory)
=======
    def save_agent(self, file_name: str, folder_name: str) -> None:
        if self.agent is not None:
            self.agent.save_models(
                f"{self.current_sub_directory}/models/{folder_name}", f"{file_name}"
            )
>>>>>>> c8aa2961

    def log_video(self, frame: np.ndarray) -> None:
        self.video.write(frame)

    def _save_data(
        self, data_frame: pd.DataFrame, filename: str, logs: dict, display: bool = True
    ) -> None:
        if data_frame.empty:
            logging.warning("Trying to save an Empty Dataframe")

        data_frame.to_csv(f"{self.current_sub_directory}/data/{filename}", index=False)

        string_values = []
        for key, val in logs.items():
            if isinstance(val, list):
                formatted_list = [f"{str(i)[0:10]:6s}" for i in val]
                string_values.append(f"{key}: {formatted_list}")
            else:
                string_values.append(f"{key}: {str(val)[0:10]:6s}")

        string_out = " | ".join(string_values)
        string_out = "| " + string_out + " |"

        if display:
            logging.info(string_out)

    def log_train(self, display: bool = False, **logs) -> None:
        self.log_count += 1

        self.train_data = pd.concat(
            [self.train_data, pd.DataFrame([logs])], ignore_index=True
        )
<<<<<<< HEAD
        self.save_data(self.train_data, self.train_data_path, logs, display=display)

        if self.memory_buffer is not None:
            self.save_memory()

        if self.log_count % self.plot_frequency == 0:
            plt.plot_train(
                self.train_data,
                f"Training-{self.algorithm}-{self.task}",
                f"{self.algorithm}",
                self.directory,
                "train",
                20,
            )
=======
        self._save_data(self.train_data, "train.csv", logs, display=display)
>>>>>>> c8aa2961

        plt.plot_train(
            self.train_data,
            f"Training-{self.algorithm}-{self.task}",
            f"{self.algorithm}",
            self.current_sub_directory,
            "train",
            20,
        )

        reward = logs["episode_reward"]

        if reward > self.best_reward:
            logging.info(
                f"New highest reward of {reward} during training! Saving model..."
            )
            self.best_reward = reward

<<<<<<< HEAD
        if self.network is not None:
            if is_at_checkpoint:
                self.network.save_models(
                    f"{self.algorithm}-checkpoint-{self.log_count}", self.directory
                )

            if is_new_best_reward:
                logging.info(
                    f"New highest reward of {reward} during training! Saving models..."
                )
                self.network.save_models(
                    f"{self.algorithm}-highest-reward-training", self.directory
                )
=======
            self.save_agent(f"{self.algorithm}", "highest_reward")
>>>>>>> c8aa2961

    def log_eval(self, display: bool = False, **logs) -> None:
        self.eval_data = pd.concat(
            [self.eval_data, pd.DataFrame([logs])], ignore_index=True
        )
        self._save_data(self.eval_data, "eval.csv", logs, display=display)

        plt.plot_eval(
            self.eval_data,
            f"Evaluation-{self.algorithm}-{self.task}",
            f"{self.algorithm}",
            self.current_sub_directory,
            "eval",
        )

        self.save_agent(f"{self.algorithm}", f"{logs['total_steps']}")

    def save(self) -> None:
        logging.info("Saving final outputs")
        self._save_data(self.train_data, "train.csv", {}, display=False)
        self._save_data(self.eval_data, "eval.csv", {}, display=False)

        if not self.eval_data.empty:
            plt.plot_eval(
                self.eval_data,
                f"Evaluation-{self.algorithm}-{self.task}",
                f"{self.algorithm}",
                self.current_sub_directory,
                "eval",
            )
        if not self.train_data.empty:
            plt.plot_train(
                self.train_data,
                f"Training-{self.algorithm}-{self.task}",
                f"{self.algorithm}",
                self.current_sub_directory,
                "train",
                20,
            )

        self.save_agent(f"{self.algorithm}", "final")

    def __initialise_base_directory(self) -> None:
        if not os.path.exists(self.base_directory):
            os.makedirs(self.base_directory)

    def __initialise_sub_directory(self) -> None:
        if not os.path.exists(f"{self.current_sub_directory}/data"):
            os.makedirs(f"{self.current_sub_directory}/data")

        if not os.path.exists(f"{self.current_sub_directory}/models"):
            os.makedirs(f"{self.current_sub_directory}/models")

        if not os.path.exists(f"{self.current_sub_directory}/figures"):
            os.makedirs(f"{self.current_sub_directory}/figures")

        if not os.path.exists(f"{self.current_sub_directory}/videos"):
            os.makedirs(f"{self.current_sub_directory}/videos")

    @staticmethod
    def create_base_directory(
        gym: str,
        domain: str,
        task: str,
        algorithm: str,
        run_name: str = "",
        base_dir: str | None = None,
        format_str: str | None = None,
        **names: dict[str, str],
    ) -> str:
        """
        Creates a base directory path for logging based on the provided parameters and environment variables.
        Args:
            gym (str): The name of the gym environment.
            domain (str): The domain of the task.
            task (str): The specific task within the domain.
            algorithm (str): The name of the algorithm being used.
            run_name (str): The name of the run.
            base_dir (str, optional): The base directory for logs overrides CARES_LOG_BASE_DIR variable.
            format_str (str, optional): Template for the log path overrides CARES_LOG_PATH_TEMPLATE variable.
            names (dict): Additional names to be included in the log path.
        Returns:
            str: The constructed base directory path for logging.
        Environment Variables:
            CARES_LOG_PATH_TEMPLATE (str): Template for the log path. Defaults to "{algorithm}/{algorithm}-{gym}-{domain_task}-{run_name}{date}".
            CARES_LOG_BASE_DIR (str): Base directory for logs. Defaults to "{Path.home()}/cares_rl_logs".
        """

        default_log_path = os.environ.get(
            "CARES_LOG_PATH_TEMPLATE",
            "{algorithm}/{algorithm}-{domain_task}-{run_name}{date}",
        )

        format_str = default_log_path if format_str is None else format_str

        default_base_dir = os.environ.get(
            "CARES_LOG_BASE_DIR", f"{Path.home()}/cares_rl_logs"
        )

        base_dir = default_base_dir if base_dir is None else base_dir

        date = datetime.now().strftime("%y_%m_%d_%H-%M-%S")

        domain_with_hyphen_or_empty = f"{domain}-" if domain != "" else ""
        domain_task = domain_with_hyphen_or_empty + task

        run_name_with_hypen_or_empty = f"{run_name}-" if run_name != "" else ""

        log_dir = format_str.format(
            algorithm=algorithm,
            domain=domain,
            task=task,
            gym=gym,
            run_name=run_name_with_hypen_or_empty,
            domain_task=domain_task,
            date=date,
            **names,
        )
        return f"{base_dir}/{log_dir}"<|MERGE_RESOLUTION|>--- conflicted
+++ resolved
@@ -10,11 +10,8 @@
 from torch import nn
 
 import cares_reinforcement_learning.util.plotter as plt
-<<<<<<< HEAD
 from cares_reinforcement_learning.memory import MemoryBuffer
-=======
 from cares_reinforcement_learning.util.configurations import SubscriptableClass
->>>>>>> c8aa2961
 
 
 class Record:
@@ -33,14 +30,8 @@
         base_directory: str,
         algorithm: str,
         task: str,
-<<<<<<< HEAD
-        plot_frequency: int = 10,
-        checkpoint_frequency: Optional[int] = None,
-        network: Optional[nn.Module] = None,
-        memory_buffer: Optional[MemoryBuffer] = None,
-=======
         agent: nn.Module | None = None,
->>>>>>> c8aa2961
+        memory_buffer: MemoryBuffer | None = None,
     ) -> None:
 
         self.best_reward = float("-inf")
@@ -59,6 +50,8 @@
         self.agent = agent
 
         self.video: cv2.VideoWriter = None
+
+        self.memory_buffer = memory_buffer
 
         self.log_count = 0
 
@@ -67,8 +60,6 @@
     def set_sub_directory(self, sub_directory: str) -> None:
         self.sub_directory = sub_directory
         self.current_sub_directory = f"{self.base_directory}/{sub_directory}"
-
-        self.memory_buffer = memory_buffer
 
         self.log_count = 0
 
@@ -107,19 +98,14 @@
     def stop_video(self) -> None:
         self.video.release()
 
-<<<<<<< HEAD
     def save_memory(self):
-        self.memory_buffer.save(self.directory)
-
-    def save_model(self, identifier):
-        self.network.save_models(f"{self.algorithm}-{identifier}", self.directory)
-=======
+        self.memory_buffer.save(f"{self.current_sub_directory}/memory")
+
     def save_agent(self, file_name: str, folder_name: str) -> None:
         if self.agent is not None:
             self.agent.save_models(
                 f"{self.current_sub_directory}/models/{folder_name}", f"{file_name}"
             )
->>>>>>> c8aa2961
 
     def log_video(self, frame: np.ndarray) -> None:
         self.video.write(frame)
@@ -152,24 +138,10 @@
         self.train_data = pd.concat(
             [self.train_data, pd.DataFrame([logs])], ignore_index=True
         )
-<<<<<<< HEAD
-        self.save_data(self.train_data, self.train_data_path, logs, display=display)
+        self._save_data(self.train_data, "train.csv", logs, display=display)
 
         if self.memory_buffer is not None:
             self.save_memory()
-
-        if self.log_count % self.plot_frequency == 0:
-            plt.plot_train(
-                self.train_data,
-                f"Training-{self.algorithm}-{self.task}",
-                f"{self.algorithm}",
-                self.directory,
-                "train",
-                20,
-            )
-=======
-        self._save_data(self.train_data, "train.csv", logs, display=display)
->>>>>>> c8aa2961
 
         plt.plot_train(
             self.train_data,
@@ -188,23 +160,7 @@
             )
             self.best_reward = reward
 
-<<<<<<< HEAD
-        if self.network is not None:
-            if is_at_checkpoint:
-                self.network.save_models(
-                    f"{self.algorithm}-checkpoint-{self.log_count}", self.directory
-                )
-
-            if is_new_best_reward:
-                logging.info(
-                    f"New highest reward of {reward} during training! Saving models..."
-                )
-                self.network.save_models(
-                    f"{self.algorithm}-highest-reward-training", self.directory
-                )
-=======
             self.save_agent(f"{self.algorithm}", "highest_reward")
->>>>>>> c8aa2961
 
     def log_eval(self, display: bool = False, **logs) -> None:
         self.eval_data = pd.concat(
