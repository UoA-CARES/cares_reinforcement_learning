import json
import logging
import os
from datetime import datetime
from pathlib import Path

import cv2
import numpy as np
import pandas as pd

import cares_reinforcement_learning.util.plotter as plt
from cares_reinforcement_learning.algorithm.algorithm import Algorithm
from cares_reinforcement_learning.memory import MemoryBuffer
from cares_reinforcement_learning.util.configurations import SubscriptableClass


class Record:
    """
    A class that represents a record for logging and saving data during training and evaluation.

    Args:
        log_dir (str): The log directory.
        algorithm (str): The algorithm name.
        task (str): The task name.
        network (nn.Module, optional): The neural network model. Defaults to None.
    """

    def __init__(
        self,
        base_directory: str,
        algorithm: str,
        task: str,
        agent: Algorithm | None = None,
        record_video: bool = True,
        record_checkpoints: bool = False,
    ) -> None:

        self.best_reward = float("-inf")

        self.base_directory = f"{base_directory}"
        self.sub_directory = ""

        self.current_sub_directory = self.base_directory

        self.algorithm = algorithm
        self.task = task

        # saves the 10k train data before appending
        # done to reduce overhead of appending to a big array consistently
        self.temp_train = pd.DataFrame()
        self.train_data = pd.DataFrame()
        self.eval_data = pd.DataFrame()

        self.agent = agent

        self.record_checkpoints = record_checkpoints
        self.memory_buffer: MemoryBuffer | None = None

        self.record_video = record_video
        self.video: cv2.VideoWriter | None = None

        self.log_count = 0

        self.__initialise_base_directory()

    def set_sub_directory(self, sub_directory: str) -> None:
        self.sub_directory = sub_directory
        self.current_sub_directory = f"{self.base_directory}/{sub_directory}"

        self.log_count = 0

        self.temp_train = pd.DataFrame()
        self.train_data = pd.DataFrame()
        self.eval_data = pd.DataFrame()

        self.__initialise_sub_directory()

    def set_agent(self, agent: Algorithm) -> None:
        self.agent = agent

    def set_memory_buffer(self, memory_buffer: MemoryBuffer) -> None:
        self.memory_buffer = memory_buffer

    def save_config(self, configuration: SubscriptableClass, file_name: str) -> None:
        if not os.path.exists(self.base_directory):
            os.makedirs(self.base_directory)

        with open(
            f"{self.base_directory}/{file_name}.json", "w", encoding="utf-8"
        ) as outfile:
            json.dump(configuration.dict(exclude_none=True), outfile)

    def save_configurations(self, configurations: dict) -> None:
        for config_name, config in configurations.items():
            if config_name == "run_config":
                continue
            logging.info(f"Saving {config_name} configuration")
            self.save_config(config, config_name)

    def enable_record_video(self) -> None:
        self.record_video = True

    def disable_record_video(self) -> None:
        self.record_video = False

    def enable_record_memory(self) -> None:
        self.record_checkpoints = True

    def disable_record_memory(self) -> None:
        self.record_checkpoints = False

    def start_video(self, file_name: str, frame: np.ndarray, fps: int = 30) -> None:
        if not self.record_video:
            logging.warning("Video recording is disabled")
            return

        video_name = f"{self.current_sub_directory}/videos/{file_name}.mp4"
        height, width, _ = frame.shape
        self.video = cv2.VideoWriter(
            video_name, cv2.VideoWriter_fourcc(*"mp4v"), fps, (width, height)
        )
        self.log_video(frame)

    def log_video(self, frame: np.ndarray) -> None:
        if not self.record_video:
            return
        if self.video is None:
            logging.warning(
                "Video recording is not started - use start_video method first - no video is being recorded"
            )
            return
        self.video.write(frame)

    def stop_video(self) -> None:
        if self.video is None:
            return
        self.video.release()

    def _save_checkpoint(self, total_steps: int) -> None:
        if not self.record_checkpoints:
            logging.warning("Checkpoint saving is disabled")
            return

        if self.memory_buffer is None:
            logging.warning(
                "Memory Buffer is not set - use set_memory_buffer method first"
            )
            return

        if self.agent is None:
            logging.warning("Agent is not set - use set_agent method first")
            return

        self.memory_buffer.save(
            filepath=f"{self.current_sub_directory}/memory", file_name="memory"
        )

        self.save_agent(f"{self.algorithm}", "checkpoint")

    def save_agent(self, file_name: str, folder_name: str) -> None:
        if self.agent is not None:
            self.agent.save_models(
                f"{self.current_sub_directory}/models/{folder_name}", f"{file_name}"
            )

    def _save_data(
        self, data_frame: pd.DataFrame, filename: str, logs: dict, display: bool = True
    ) -> None:
        if data_frame.empty:
            logging.warning("Trying to save an Empty Dataframe")

        file_path = f"{self.current_sub_directory}/data/{filename}"
        if(os.path.exists(file_path)):
            data_frame.to_csv(file_path, index=False, mode="a", header=False)
        else: 
            data_frame.to_csv(file_path, index=False, mode="a", header=True)

        string_values = []
        for key, val in logs.items():
            if isinstance(val, list):
                formatted_list = [f"{str(i)[0:10]:6s}" for i in val]
                string_values.append(f"{key}: {formatted_list}")
            else:
                string_values.append(f"{key}: {str(val)[0:10]:6s}")

        string_out = " | ".join(string_values)
        string_out = "| " + string_out + " |"

        if display:
            logging.info(string_out)

    def log_train(self, display: bool = False, **logs) -> None:
        self.log_count += 1

<<<<<<< HEAD
        new_df = pd.DataFrame([logs])
        self.temp_train = pd.concat([self.temp_train, new_df], ignore_index= True)
        self.save_memory()
        
        if(self.log_count % 10000 == 0):
            self.train_data = pd.concat(
                [self.train_data, self.temp_train], ignore_index=True
            )
            self._save_data(self.temp_train, "train.csv", logs, display=display)
            self.temp_train = pd.DataFrame() # clear content
=======
        self.train_data = pd.concat(
            [self.train_data, pd.DataFrame([logs])], ignore_index=True
        )
        self._save_data(self.train_data, "train.csv", logs, display=display)

        if self.record_checkpoints:
            self._save_checkpoint(logs["total_steps"])
>>>>>>> 7d28308b

            plt.plot_train(
                self.train_data,
                f"Training-{self.algorithm}-{self.task}",
                f"{self.algorithm}",
                self.current_sub_directory,
                "train",
                20,
            )

        reward = logs["episode_reward"]

        if reward > self.best_reward:
            logging.info(
                f"New highest reward of {reward} during training! Saving model..."
            )
            self.best_reward = reward

            self.save_agent(f"{self.algorithm}", "highest_reward")

    def get_last_logged_step(self) -> int:
        if self.train_data.empty:
            return 0
        return int(self.train_data["total_steps"].iloc[-1])

    def log_eval(self, display: bool = False, **logs) -> None:
        new_df = pd.DataFrame([logs])
        self.eval_data = pd.concat(
            [self.eval_data, new_df], ignore_index=True
        )
        self._save_data(new_df, "eval.csv", logs, display=display)

        plt.plot_eval(
            self.eval_data,
            f"Evaluation-{self.algorithm}-{self.task}",
            f"{self.algorithm}",
            self.current_sub_directory,
            "eval",
        )

        self.save_agent(f"{self.algorithm}", f"{logs['total_steps']}")

    def save(self) -> None:
        #  this causes the repeat
        logging.info("Saving final outputs")
        # self._save_data(self.train_data, "train.csv", {}, display=False)
        # self._save_data(self.eval_data, "eval.csv", {}, display=False)

        if not self.eval_data.empty:
            plt.plot_eval(
                self.eval_data,
                f"Evaluation-{self.algorithm}-{self.task}",
                f"{self.algorithm}",
                self.current_sub_directory,
                "eval",
            )
        if not self.train_data.empty:
            plt.plot_train(
                self.train_data,
                f"Training-{self.algorithm}-{self.task}",
                f"{self.algorithm}",
                self.current_sub_directory,
                "train",
                20,
            )

        self.save_agent(f"{self.algorithm}", "final")

    def load(self, base_directory: str) -> None:
        """
        Loads training and evaluation data from the given base directory into the Record instance.
        """
        train_path = os.path.join(base_directory, "data", "train.csv")
        eval_path = os.path.join(base_directory, "data", "eval.csv")

        if os.path.exists(train_path):
            self.train_data = pd.read_csv(train_path)
        if os.path.exists(eval_path):
            self.eval_data = pd.read_csv(eval_path)

    def __initialise_base_directory(self) -> None:
        if not os.path.exists(self.base_directory):
            os.makedirs(self.base_directory)

    def __initialise_sub_directory(self) -> None:
        if not os.path.exists(f"{self.current_sub_directory}/data"):
            os.makedirs(f"{self.current_sub_directory}/data")

        if not os.path.exists(f"{self.current_sub_directory}/models"):
            os.makedirs(f"{self.current_sub_directory}/models")

        if not os.path.exists(f"{self.current_sub_directory}/figures"):
            os.makedirs(f"{self.current_sub_directory}/figures")

        if not os.path.exists(f"{self.current_sub_directory}/videos"):
            os.makedirs(f"{self.current_sub_directory}/videos")

        if not os.path.exists(f"{self.current_sub_directory}/memory"):
            os.makedirs(f"{self.current_sub_directory}/memory")

    @staticmethod
    def create_base_directory(
        gym: str,
        domain: str,
        task: str,
        algorithm: str,
        run_name: str = "",
        base_dir: str | None = None,
        format_str: str | None = None,
        **names: dict[str, str],
    ) -> str:
        """
        Creates a base directory path for logging based on the provided parameters and environment variables.
        Args:
            gym (str): The name of the gym environment.
            domain (str): The domain of the task.
            task (str): The specific task within the domain.
            algorithm (str): The name of the algorithm being used.
            run_name (str): The name of the run.
            base_dir (str, optional): The base directory for logs overrides CARES_LOG_BASE_DIR variable.
            format_str (str, optional): Template for the log path overrides CARES_LOG_PATH_TEMPLATE variable.
            names (dict): Additional names to be included in the log path.
        Returns:
            str: The constructed base directory path for logging.
        Environment Variables:
            CARES_LOG_PATH_TEMPLATE (str): Template for the log path. Defaults to "{algorithm}/{algorithm}-{gym}-{domain_task}-{run_name}{date}".
            CARES_LOG_BASE_DIR (str): Base directory for logs. Defaults to "{Path.home()}/cares_rl_logs".
        """

        default_log_path = os.environ.get(
            "CARES_LOG_PATH_TEMPLATE",
            "{algorithm}/{algorithm}-{domain_task}-{run_name}{date}",
        )

        format_str = default_log_path if format_str is None else format_str

        default_base_dir = os.environ.get(
            "CARES_LOG_BASE_DIR", f"{Path.home()}/cares_rl_logs"
        )

        base_dir = default_base_dir if base_dir is None else base_dir

        date = datetime.now().strftime("%y_%m_%d_%H-%M-%S")

        domain_with_hyphen_or_empty = f"{domain}-" if domain != "" else ""
        domain_task = domain_with_hyphen_or_empty + task

        run_name_with_hypen_or_empty = f"{run_name}-" if run_name != "" else ""

        log_dir = format_str.format(
            algorithm=algorithm,
            domain=domain,
            task=task,
            gym=gym,
            run_name=run_name_with_hypen_or_empty,
            domain_task=domain_task,
            date=date,
            **names,
        )
        return f"{base_dir}/{log_dir}"<|MERGE_RESOLUTION|>--- conflicted
+++ resolved
@@ -170,9 +170,9 @@
             logging.warning("Trying to save an Empty Dataframe")
 
         file_path = f"{self.current_sub_directory}/data/{filename}"
-        if(os.path.exists(file_path)):
+        if os.path.exists(file_path):
             data_frame.to_csv(file_path, index=False, mode="a", header=False)
-        else: 
+        else:
             data_frame.to_csv(file_path, index=False, mode="a", header=True)
 
         string_values = []
@@ -192,18 +192,6 @@
     def log_train(self, display: bool = False, **logs) -> None:
         self.log_count += 1
 
-<<<<<<< HEAD
-        new_df = pd.DataFrame([logs])
-        self.temp_train = pd.concat([self.temp_train, new_df], ignore_index= True)
-        self.save_memory()
-        
-        if(self.log_count % 10000 == 0):
-            self.train_data = pd.concat(
-                [self.train_data, self.temp_train], ignore_index=True
-            )
-            self._save_data(self.temp_train, "train.csv", logs, display=display)
-            self.temp_train = pd.DataFrame() # clear content
-=======
         self.train_data = pd.concat(
             [self.train_data, pd.DataFrame([logs])], ignore_index=True
         )
@@ -211,7 +199,6 @@
 
         if self.record_checkpoints:
             self._save_checkpoint(logs["total_steps"])
->>>>>>> 7d28308b
 
             plt.plot_train(
                 self.train_data,
@@ -239,9 +226,7 @@
 
     def log_eval(self, display: bool = False, **logs) -> None:
         new_df = pd.DataFrame([logs])
-        self.eval_data = pd.concat(
-            [self.eval_data, new_df], ignore_index=True
-        )
+        self.eval_data = pd.concat([self.eval_data, new_df], ignore_index=True)
         self._save_data(new_df, "eval.csv", logs, display=display)
 
         plt.plot_eval(
