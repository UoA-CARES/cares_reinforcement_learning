--- conflicted
+++ resolved
@@ -85,13 +85,7 @@
 
         # Sample replay buffer
         experiences = memory.sample_priority(batch_size)
-<<<<<<< HEAD
-        states, actions, rewards, next_states, dones, indices, weights = (
-            experiences
-        )
-=======
         states, actions, rewards, next_states, dones, indices, weights = experiences
->>>>>>> 49bb1990
 
         batch_size = len(states)
 
@@ -109,21 +103,18 @@
 
         # Get current Q estimates
         output_one, output_two = self.critic_net(states.detach(), actions.detach())
-        q_value_one, predicted_reward_one, next_states_one = self._split_output(output_one)
-        q_value_two, predicted_reward_two, next_states_two = self._split_output(output_two)
+        q_value_one, predicted_reward_one, next_states_one = self._split_output(
+            output_one
+        )
+        q_value_two, predicted_reward_two, next_states_two = self._split_output(
+            output_two
+        )
 
         diff_reward_one = 0.5 * torch.pow(
-<<<<<<< HEAD
             predicted_reward_one.reshape(-1, 1) - rewards.reshape(-1, 1), 2.0
         ).reshape(-1, 1)
         diff_reward_two = 0.5 * torch.pow(
             predicted_reward_two.reshape(-1, 1) - rewards.reshape(-1, 1), 2.0
-=======
-            reward_one.reshape(-1, 1) - rewards.reshape(-1, 1), 2.0
-        ).reshape(-1, 1)
-        diff_reward_two = 0.5 * torch.pow(
-            reward_two.reshape(-1, 1) - rewards.reshape(-1, 1), 2.0
->>>>>>> 49bb1990
         ).reshape(-1, 1)
 
         diff_next_states_one = 0.5 * torch.mean(
@@ -159,16 +150,15 @@
 
             target_q_values = torch.min(next_values_one, next_values_two).reshape(-1, 1)
 
-<<<<<<< HEAD
             predicted_rewards = (
-                (predicted_reward_one.reshape(-1, 1) + predicted_reward_two.reshape(-1, 1)) / 2
-=======
-            rewards = (
-                (reward_one.reshape(-1, 1) + reward_two.reshape(-1, 1)) / 2
->>>>>>> 49bb1990
+                (
+                    predicted_reward_one.reshape(-1, 1)
+                    + predicted_reward_two.reshape(-1, 1)
+                )
+                / 2
             ).reshape(-1, 1)
 
-            q_target = rewards + self.gamma * (1 - dones) * target_q_values
+            q_target = predicted_rewards + self.gamma * (1 - dones) * target_q_values
 
         diff_td_one = F.mse_loss(q_value_one.reshape(-1, 1), q_target, reduction="none")
         diff_td_two = F.mse_loss(q_value_two.reshape(-1, 1), q_target, reduction="none")
