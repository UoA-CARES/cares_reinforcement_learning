"""
Original Paper: https://arxiv.org/pdf/1910.07207
Code based on: https://github.com/p-christ/Deep-Reinforcement-Learning-Algorithms-with-PyTorch/blob/master/agents/actor_critic_agents/SAC_Discrete.py

This code runs automatic entropy tuning
"""

import copy
import logging
import os
from typing import Any

import numpy as np
import torch
import torch.nn.functional as F

import cares_reinforcement_learning.util.helpers as hlp
import cares_reinforcement_learning.util.training_utils as tu
from cares_reinforcement_learning.algorithm.algorithm import VectorAlgorithm
from cares_reinforcement_learning.networks.SACD import Actor, Critic
from cares_reinforcement_learning.util.configurations import SACDConfig
from cares_reinforcement_learning.util.training_context import (
    ActionContext,
    TrainingContext,
)


class SACD(VectorAlgorithm):
    def __init__(
        self,
        actor_network: Actor,
        critic_network: Critic,
        config: SACDConfig,
        device: torch.device,
    ):
        super().__init__(policy_type="discrete_policy", config=config, device=device)

        self.gamma = config.gamma
        self.tau = config.tau
        self.reward_scale = config.reward_scale

        # PER
        self.use_per_buffer = config.use_per_buffer
        self.per_sampling_strategy = config.per_sampling_strategy
        self.per_weight_normalisation = config.per_weight_normalisation
        self.per_alpha = config.per_alpha
        self.min_priority = config.min_priority

        self.learn_counter = 0
        self.policy_update_freq = config.policy_update_freq
        self.target_update_freq = config.target_update_freq

        # this may be called policy_net in other implementations
        self.actor_net = actor_network.to(device)

        # this may be called soft_q_net in other implementations
        self.critic_net = critic_network.to(device)
        self.target_critic_net = copy.deepcopy(self.critic_net).to(device)
        self.target_critic_net.eval()  # never in training mode - helps with batch/drop out layers

        self.target_entropy = (
            -np.log(1.0 / self.action_num) * config.target_entropy_multiplier
        )

        self.action_num = self.actor_net.num_actions

        self.actor_net_optimiser = torch.optim.Adam(
            self.actor_net.parameters(), lr=config.actor_lr
        )
        self.critic_net_optimiser = torch.optim.Adam(
            self.critic_net.parameters(), lr=config.critic_lr
        )

        # Set to initial alpha to 1.0 according to other baselines.
        init_temperature = 1.0
        self.log_alpha = torch.tensor(np.log(init_temperature)).to(device)
        self.log_alpha.requires_grad = True
        self.log_alpha_optimizer = torch.optim.Adam(
            [self.log_alpha], lr=config.alpha_lr
        )

    def select_action_from_policy(self, action_context: ActionContext) -> np.ndarray:

        self.actor_net.eval()

        state = action_context.state
        evaluation = action_context.evaluation

        assert isinstance(state, np.ndarray)

        with torch.no_grad():
            state_tensor = torch.tensor(state, dtype=torch.float32, device=self.device)
            state_tensor = state_tensor.unsqueeze(0)
            if evaluation:
                (_, _, action) = self.actor_net(state_tensor)
            else:
                (action, _, _) = self.actor_net(state_tensor)
<<<<<<< HEAD
=======
            action = action.cpu().numpy().flatten()
>>>>>>> 5d0e8772
        self.actor_net.train()
        return action.item()

    @property
    def alpha(self) -> torch.Tensor:
        return self.log_alpha.exp()

    def _update_critic(
        self,
        states: torch.Tensor,
        actions: torch.Tensor,
        rewards: torch.Tensor,
        next_states: torch.Tensor,
        dones: torch.Tensor,
    ) -> tuple[float, float, float]:
        with torch.no_grad():
            with hlp.evaluating(self.actor_net):
                _, (action_probs, log_actions_probs), _ = self.actor_net(next_states)

            target_q_values_one, target_q_values_two = self.target_critic_net(
                next_states
            )

            temp_min_qf_next_target = action_probs * (
                torch.minimum(target_q_values_one, target_q_values_two)
                - self.alpha * log_actions_probs
            )
            target_q_values = temp_min_qf_next_target.sum(dim=1).unsqueeze(-1)

<<<<<<< HEAD
            q_target = (
                rewards * self.reward_scale + self.gamma * (1 - dones) * target_q_values
=======
            min_qf_next_target = min_qf_next_target.sum(dim=1).unsqueeze(-1)
            next_q_value = (
                rewards * self.reward_scale
                + (1.0 - dones) * min_qf_next_target * self.gamma
>>>>>>> 5d0e8772
            )

        q_values_one, q_values_two = self.critic_net(states)

<<<<<<< HEAD
        gathered_q_values_one = q_values_one.gather(1, actions.long().unsqueeze(-1))
        gathered_q_values_two = q_values_two.gather(1, actions.long().unsqueeze(-1))

        critic_loss_one = F.mse_loss(gathered_q_values_one, q_target)
        critic_loss_two = F.mse_loss(gathered_q_values_two, q_target)
=======
        critic_loss_one = F.mse_loss(q_values_one, next_q_value)
        critic_loss_two = F.mse_loss(q_values_two, next_q_value)
>>>>>>> 5d0e8772
        critic_loss_total = critic_loss_one + critic_loss_two

        self.critic_net_optimiser.zero_grad()
        critic_loss_total.backward()
        self.critic_net_optimiser.step()

<<<<<<< HEAD
        return critic_loss_one.item(), critic_loss_two.item(), critic_loss_total.item()
=======
        info = {
            "critic_loss_one": critic_loss_one.item(),
            "critic_loss_two": critic_loss_two.item(),
            "critic_loss_total": critic_loss_total.item(),
        }

        return critic_loss_total.item()
>>>>>>> 5d0e8772

    def _update_actor_alpha(self, states: torch.Tensor) -> tuple[float, float]:
        _, (action_probs, log_action_probs), _ = self.actor_net(states)

        with torch.no_grad():
            with hlp.evaluating(self.critic_net):
                qf1_pi, qf2_pi = self.critic_net(states)

        min_qf_pi = torch.minimum(qf1_pi, qf2_pi)

<<<<<<< HEAD
        inside_term = self.alpha * log_action_probs - min_qf_pi
        actor_loss = (action_probs * inside_term).sum(dim=1).mean()

        log_action_probs = torch.sum(log_action_probs * action_probs, dim=1)
=======
        entropy = - action_probs * log_action_probs
        actor_loss = - (self.alpha.detach() * entropy + action_probs * min_qf_pi).sum(dim=1).mean()
>>>>>>> 5d0e8772

        self.actor_net_optimiser.zero_grad()
        actor_loss.backward()
        self.actor_net_optimiser.step()

<<<<<<< HEAD
        # Update the temperature (alpha)
        alpha_loss = -(
            self.log_alpha * (log_action_probs + self.target_entropy).detach()
        ).mean()

=======
        # update the temperature (alpha)
        log_prob = -entropy.detach() + self.target_entropy
        alpha_loss = -(self._log_alpha * log_prob).mean()
>>>>>>> 5d0e8772
        self.log_alpha_optimizer.zero_grad()
        alpha_loss.backward()
        self.log_alpha_optimizer.step()

        return actor_loss.item(), alpha_loss.item()

    def train_policy(self, training_context: TrainingContext) -> dict[str, Any]:
        self.learn_counter += 1

        memory = training_context.memory
        batch_size = training_context.batch_size

        # Use the helper to sample and prepare tensors in one step
        (
            states_tensor,
            actions_tensor,
            rewards_tensor,
            next_states_tensor,
            dones_tensor,
            _,
            _,
        ) = tu.sample_batch_to_tensors(
            memory=memory,
            batch_size=batch_size,
            device=self.device,
            use_per_buffer=0,  # SACD uses uniform sampling
        )

        info = {}

        # Update the Critic
        critic_loss_total = self._update_critic(
            states_tensor,
            actions_tensor,
            rewards_tensor,
            next_states_tensor,
            dones_tensor,
        )

        info["critic_loss"] = critic_loss_total

        if self.learn_counter % self.policy_update_freq == 0:
            # Update the Actor and Alpha
            actor_loss, alpha_loss = self._update_actor_alpha(states_tensor)
            info["actor_loss"] = actor_loss
            info["alpha_loss"] = alpha_loss
            info["alpha"] = self.alpha.item()

        if self.learn_counter % self.target_update_freq == 0:
            hlp.soft_update_params(self.critic_net, self.target_critic_net, self.tau)

        return info

    def save_models(self, filepath: str, filename: str) -> None:
        if not os.path.exists(filepath):
            os.makedirs(filepath)

        checkpoint = {
            "actor": self.actor_net.state_dict(),
            "critic": self.critic_net.state_dict(),
            "target_critic": self.target_critic_net.state_dict(),
            "actor_optimizer": self.actor_net_optimiser.state_dict(),
            "critic_optimizer": self.critic_net_optimiser.state_dict(),
            # Save log_alpha as a float, not a numpy array
            "log_alpha": self.log_alpha.detach().cpu().item(),
            "log_alpha_optimizer": self.log_alpha_optimizer.state_dict(),
            "learn_counter": self.learn_counter,
        }
        torch.save(checkpoint, f"{filepath}/{filename}_checkpoint.pth")
        logging.info("models, optimisers, and training state have been saved...")

    def load_models(self, filepath: str, filename: str) -> None:
        checkpoint = torch.load(f"{filepath}/{filename}_checkpoint.pth")

        self.actor_net.load_state_dict(checkpoint["actor"])

        self.critic_net.load_state_dict(checkpoint["critic"])
        self.target_critic_net.load_state_dict(checkpoint["target_critic"])

        self.actor_net_optimiser.load_state_dict(checkpoint["actor_optimizer"])
        self.critic_net_optimiser.load_state_dict(checkpoint["critic_optimizer"])

        self.log_alpha.data = torch.tensor(checkpoint["log_alpha"]).to(self.device)
        self.log_alpha_optimizer.load_state_dict(checkpoint["log_alpha_optimizer"])

        self.learn_counter = checkpoint.get("learn_counter", 0)
        logging.info("models, optimisers, and training state have been loaded...")<|MERGE_RESOLUTION|>--- conflicted
+++ resolved
@@ -95,12 +95,9 @@
                 (_, _, action) = self.actor_net(state_tensor)
             else:
                 (action, _, _) = self.actor_net(state_tensor)
-<<<<<<< HEAD
-=======
             action = action.cpu().numpy().flatten()
->>>>>>> 5d0e8772
         self.actor_net.train()
-        return action.item()
+        return action
 
     @property
     def alpha(self) -> torch.Tensor:
@@ -113,53 +110,34 @@
         rewards: torch.Tensor,
         next_states: torch.Tensor,
         dones: torch.Tensor,
-    ) -> tuple[float, float, float]:
+    ) -> float:
         with torch.no_grad():
             with hlp.evaluating(self.actor_net):
                 _, (action_probs, log_actions_probs), _ = self.actor_net(next_states)
 
-            target_q_values_one, target_q_values_two = self.target_critic_net(
-                next_states
-            )
-
-            temp_min_qf_next_target = action_probs * (
-                torch.minimum(target_q_values_one, target_q_values_two)
+            qf1_next_target, qf2_next_target = self.target_critic_net(next_states)
+
+            min_qf_next_target = action_probs * (
+                torch.minimum(qf1_next_target, qf2_next_target)
                 - self.alpha * log_actions_probs
             )
-            target_q_values = temp_min_qf_next_target.sum(dim=1).unsqueeze(-1)
-
-<<<<<<< HEAD
-            q_target = (
-                rewards * self.reward_scale + self.gamma * (1 - dones) * target_q_values
-=======
+
             min_qf_next_target = min_qf_next_target.sum(dim=1).unsqueeze(-1)
             next_q_value = (
                 rewards * self.reward_scale
                 + (1.0 - dones) * min_qf_next_target * self.gamma
->>>>>>> 5d0e8772
             )
 
         q_values_one, q_values_two = self.critic_net(states)
 
-<<<<<<< HEAD
-        gathered_q_values_one = q_values_one.gather(1, actions.long().unsqueeze(-1))
-        gathered_q_values_two = q_values_two.gather(1, actions.long().unsqueeze(-1))
-
-        critic_loss_one = F.mse_loss(gathered_q_values_one, q_target)
-        critic_loss_two = F.mse_loss(gathered_q_values_two, q_target)
-=======
         critic_loss_one = F.mse_loss(q_values_one, next_q_value)
         critic_loss_two = F.mse_loss(q_values_two, next_q_value)
->>>>>>> 5d0e8772
         critic_loss_total = critic_loss_one + critic_loss_two
 
         self.critic_net_optimiser.zero_grad()
         critic_loss_total.backward()
         self.critic_net_optimiser.step()
 
-<<<<<<< HEAD
-        return critic_loss_one.item(), critic_loss_two.item(), critic_loss_total.item()
-=======
         info = {
             "critic_loss_one": critic_loss_one.item(),
             "critic_loss_two": critic_loss_two.item(),
@@ -167,7 +145,6 @@
         }
 
         return critic_loss_total.item()
->>>>>>> 5d0e8772
 
     def _update_actor_alpha(self, states: torch.Tensor) -> tuple[float, float]:
         _, (action_probs, log_action_probs), _ = self.actor_net(states)
@@ -178,31 +155,16 @@
 
         min_qf_pi = torch.minimum(qf1_pi, qf2_pi)
 
-<<<<<<< HEAD
-        inside_term = self.alpha * log_action_probs - min_qf_pi
-        actor_loss = (action_probs * inside_term).sum(dim=1).mean()
-
-        log_action_probs = torch.sum(log_action_probs * action_probs, dim=1)
-=======
         entropy = - action_probs * log_action_probs
         actor_loss = - (self.alpha.detach() * entropy + action_probs * min_qf_pi).sum(dim=1).mean()
->>>>>>> 5d0e8772
 
         self.actor_net_optimiser.zero_grad()
         actor_loss.backward()
         self.actor_net_optimiser.step()
 
-<<<<<<< HEAD
-        # Update the temperature (alpha)
-        alpha_loss = -(
-            self.log_alpha * (log_action_probs + self.target_entropy).detach()
-        ).mean()
-
-=======
         # update the temperature (alpha)
         log_prob = -entropy.detach() + self.target_entropy
         alpha_loss = -(self._log_alpha * log_prob).mean()
->>>>>>> 5d0e8772
         self.log_alpha_optimizer.zero_grad()
         alpha_loss.backward()
         self.log_alpha_optimizer.step()
@@ -241,7 +203,6 @@
             next_states_tensor,
             dones_tensor,
         )
-
         info["critic_loss"] = critic_loss_total
 
         if self.learn_counter % self.policy_update_freq == 0:
