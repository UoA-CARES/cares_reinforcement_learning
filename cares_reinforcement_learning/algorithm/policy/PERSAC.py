--- conflicted
+++ resolved
@@ -189,17 +189,11 @@
         info["critic_loss"] = critic_loss_total
 
         if self.learn_counter % self.policy_update_freq == 0:
-            # Update the Actor
-<<<<<<< HEAD
-            actor_loss, alpha_loss = self._update_actor_alpha(states)
-            info["actor_loss"] = actor_loss
-            info["alpha_loss"] = alpha_loss
-=======
+            # Update the Actor and Alpha
             actor_loss, alpha_loss = self._update_actor_alpha(states_tensor)
             info["actor_loss"] = actor_loss
             info["alpha_loss"] = alpha_loss
             info["alpha"] = self.alpha.item()
->>>>>>> e29e7fd1
 
         if self.learn_counter % self.target_update_freq == 0:
             hlp.soft_update_params(self.critic_net, self.target_critic_net, self.tau)
