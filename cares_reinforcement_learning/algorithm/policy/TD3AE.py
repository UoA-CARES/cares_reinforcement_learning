--- conflicted
+++ resolved
@@ -149,16 +149,9 @@
         critic_loss_total.backward()
         self.critic_net_optimiser.step()
 
-<<<<<<< HEAD
-    def _update_actor(self, states: torch.Tensor) -> None:
-        ######################################################################
-        # states = states.view(-1,1,684)
-
-=======
         return critic_loss_one.item(), critic_loss_two.item(), critic_loss_total.item()
 
     def _update_actor(self, states: torch.Tensor) -> float:
->>>>>>> b45f65d9
         actions = self.actor_net(states, detach_encoder=True)
         actor_q_values, _ = self.critic_net(states, actions, detach_encoder=True)
         actor_loss = -actor_q_values.mean()
@@ -167,16 +160,7 @@
         actor_loss.backward()
         self.actor_net_optimiser.step()
 
-<<<<<<< HEAD
-    def _update_autoencoder(self, states: torch.Tensor) -> None:
-        ##################################################################
-        # states = states.view(-1,1,684)
-
-        states_latent = self.critic_net.encoder(states)
-        rec_observations = self.decoder_net(states_latent)
-=======
         return actor_loss.item()
->>>>>>> b45f65d9
 
     def _update_autoencoder(self, states: torch.Tensor) -> float:
         latent_samples = self.critic_net.encoder(states)
