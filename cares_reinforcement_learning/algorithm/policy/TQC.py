"""
Original Paper: https://arxiv.org/abs/1812.05905
Code based on: https://github.com/SamsungLabs/tqc_pytorch

This code runs automatic entropy tuning
"""

from typing import Any

import numpy as np
import torch

from cares_reinforcement_learning.algorithm.policy import SAC
from cares_reinforcement_learning.networks.TQC import Actor, Critic
from cares_reinforcement_learning.util import helpers as hlp
from cares_reinforcement_learning.util.configurations import TQCConfig


class TQC(SAC):
    def __init__(
        self,
        actor_network: Actor,
        critic_network: Critic,
        config: TQCConfig,
        device: torch.device,
    ):
        super().__init__(
            actor_network=actor_network,
            critic_network=critic_network,
            config=config,
            device=device,
        )

        # TQC specific parameters
        self.num_quantiles = config.num_quantiles
        self.num_critics = config.num_critics
        self.kappa = config.kappa

        self.quantiles_total = self.num_quantiles * self.num_critics

        self.top_quantiles_to_drop = config.top_quantiles_to_drop

        self.quantile_taus = torch.FloatTensor(
            [
                i / self.num_quantiles + 0.5 / self.num_quantiles
                for i in range(0, self.num_quantiles)
            ]
        ).to(device)

<<<<<<< HEAD
        print(actor_network)
        print(critic_network)
=======
    def _calculate_value(self, state: np.ndarray, action: np.ndarray) -> float:  # type: ignore[override]
        state_tensor = torch.FloatTensor(state).to(self.device)
        state_tensor = state_tensor.unsqueeze(0)

        action_tensor = torch.FloatTensor(action).to(self.device)
        action_tensor = action_tensor.unsqueeze(0)

        with torch.no_grad():
            with hlp.evaluating(self.critic_net):
                q_value = (
                    self.critic_net(state_tensor, action_tensor)
                    .mean(2)
                    .mean(1, keepdim=True)
                )

        return q_value.item()
>>>>>>> 0047f592

    def _update_critic(
        self,
        states: torch.Tensor,
        actions: torch.Tensor,
        rewards: torch.Tensor,
        next_states: torch.Tensor,
        dones: torch.Tensor,
        weights: torch.Tensor,  # pylint: disable=unused-argument
    ) -> tuple[dict[str, Any], np.ndarray]:
        batch_size = len(states)
        with torch.no_grad():
            with hlp.evaluating(self.actor_net):
                next_actions, next_log_pi, _ = self.actor_net(next_states)

            # compute and cut quantiles at the next state
            # batch x nets x quantiles
            target_q_values = self.target_critic_net(next_states, next_actions)
            sorted_target_q_values, _ = torch.sort(
                target_q_values.reshape(batch_size, -1)
            )
            top_quantile_target_q_values = sorted_target_q_values[
                :, : self.quantiles_total - self.top_quantiles_to_drop
            ]

            # compute target
            q_target = rewards + (1 - dones) * self.gamma * (
                top_quantile_target_q_values - self.alpha * next_log_pi
            )

        q_values = self.critic_net(states, actions)

        # Compute td_error for PER
        sorted_q_values, _ = torch.sort(q_values.reshape(batch_size, -1))
        top_quantile_q_values = sorted_q_values[
            :, : self.quantiles_total - self.top_quantiles_to_drop
        ]

        td_errors = top_quantile_q_values - q_target
        td_error = td_errors.abs().mean(dim=1)  # mean over quantiles

        critic_loss_total = hlp.calculate_quantile_huber_loss(
            q_values,
            q_target,
            self.quantile_taus,
            kappa=self.kappa,
            use_pairwise_loss=True,
            use_mean_reduction=True,
            use_quadratic_smoothing=True,
        )

        self.critic_net_optimiser.zero_grad()
        critic_loss_total.backward()
        self.critic_net_optimiser.step()

        # Update the Priorities - PER only
        priorities = (
            td_error.clamp(self.min_priority)
            .pow(self.per_alpha)
            .cpu()
            .data.numpy()
            .flatten()
        )

        info = {
            "critic_loss_total": critic_loss_total.item(),
        }

        return info, priorities

    def _update_actor_alpha(
        self,
        states: torch.Tensor,
        weights: torch.Tensor,  # pylint: disable=unused-argument
    ) -> dict[str, Any]:
        pi, log_pi, _ = self.actor_net(states)

        with hlp.evaluating(self.critic_net):
            mean_qf_pi = self.critic_net(states, pi).mean(2).mean(1, keepdim=True)

        actor_loss = (self.alpha * log_pi - mean_qf_pi).mean()

        self.actor_net_optimiser.zero_grad()
        actor_loss.backward()
        self.actor_net_optimiser.step()

        alpha_loss = -self.log_alpha * (log_pi + self.target_entropy).detach().mean()

        # update the temperature
        self.log_alpha_optimizer.zero_grad()
        alpha_loss.backward()
        self.log_alpha_optimizer.step()

        info = {
            "actor_loss": actor_loss.item(),
            "alpha_loss": alpha_loss.item(),
        }
        return info<|MERGE_RESOLUTION|>--- conflicted
+++ resolved
@@ -47,10 +47,10 @@
             ]
         ).to(device)
 
-<<<<<<< HEAD
         print(actor_network)
         print(critic_network)
-=======
+
+        
     def _calculate_value(self, state: np.ndarray, action: np.ndarray) -> float:  # type: ignore[override]
         state_tensor = torch.FloatTensor(state).to(self.device)
         state_tensor = state_tensor.unsqueeze(0)
@@ -67,7 +67,6 @@
                 )
 
         return q_value.item()
->>>>>>> 0047f592
 
     def _update_critic(
         self,
