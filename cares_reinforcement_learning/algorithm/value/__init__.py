from .DQN import DQN
from .DoubleDQN import DoubleDQN
<<<<<<< HEAD
from .NoisyNet import NoisyNet
=======
from .DuelingDQN import DuelingDQN
>>>>>>> ab698663
<|MERGE_RESOLUTION|>--- conflicted
+++ resolved
@@ -1,7 +1,4 @@
 from .DQN import DQN
 from .DoubleDQN import DoubleDQN
-<<<<<<< HEAD
 from .NoisyNet import NoisyNet
-=======
-from .DuelingDQN import DuelingDQN
->>>>>>> ab698663
+from .DuelingDQN import DuelingDQN