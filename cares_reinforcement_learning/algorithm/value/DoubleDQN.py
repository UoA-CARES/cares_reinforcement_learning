"""
Original Paper: https://arxiv.org/abs/1509.06461

code based on: https://github.com/dxyang/DQN_pytorch
"""

import torch

<<<<<<< HEAD
import cares_reinforcement_learning.util.helpers as hlp
from cares_reinforcement_learning.memory import MemoryBuffer
from cares_reinforcement_learning.networks.DoubleDQN import Network as DoubleDQNNetwork
from cares_reinforcement_learning.networks.NoisyNet import Network as NoisyNetwork
=======
from cares_reinforcement_learning.algorithm.value import DQN
from cares_reinforcement_learning.networks.DoubleDQN import Network as DoubleDQNNetwork
>>>>>>> 9c60e13c
from cares_reinforcement_learning.networks.DuelingDQN import (
    Network as DuelingDQNNetwork,
)
from cares_reinforcement_learning.util.configurations import DoubleDQNConfig


class DoubleDQN(DQN):
    def __init__(
        self,
<<<<<<< HEAD
        network: DoubleDQNNetwork | DuelingDQNNetwork | NoisyNetwork,
        config: DoubleDQNConfig,
        device: torch.device,
    ):
        self.type = "value"
        self.device = device

        self.network = network.to(self.device)
        self.target_network = copy.deepcopy(self.network).to(self.device)
        self.target_network.eval()

        self.tau = config.tau
        self.gamma = config.gamma
        self.target_update_freq = config.target_update_freq

        self.max_grad_norm = config.max_grad_norm

        self.network_optimiser = torch.optim.Adam(
            self.network.parameters(), lr=config.lr
        )

        self.learn_counter = 0

    def select_action_from_policy(self, state: np.ndarray) -> float:
        self.network.eval()
        with torch.no_grad():
            state_tensor = torch.FloatTensor(state).to(self.device)
            state_tensor = state_tensor.unsqueeze(0)
            q_values = self.network(state_tensor)
            action = torch.argmax(q_values).item()
        self.network.train()
        return action

    def train_policy(self, memory: MemoryBuffer, batch_size: int) -> dict[str, Any]:
        self.learn_counter += 1

        experiences = memory.sample_uniform(batch_size)
        states, actions, rewards, next_states, dones, _ = experiences

        # Convert into tensor
        states_tensor = torch.FloatTensor(np.asarray(states)).to(self.device)
        actions_tensor = torch.LongTensor(np.asarray(actions)).to(self.device)
        rewards_tensor = torch.FloatTensor(np.asarray(rewards)).to(self.device)
        next_states_tensor = torch.FloatTensor(np.asarray(next_states)).to(self.device)
        dones_tensor = torch.LongTensor(np.asarray(dones)).to(self.device)

        q_values = self.network(states_tensor)
        next_q_values = self.network(next_states_tensor)
        next_q_state_values = self.target_network(next_states_tensor)

        q_value = q_values.gather(1, actions_tensor.unsqueeze(1)).squeeze(1)
        next_q_value = next_q_state_values.gather(
            1, torch.max(next_q_values, 1)[1].unsqueeze(1)
        ).squeeze(1)

        q_target = rewards_tensor + self.gamma * (1 - dones_tensor) * next_q_value

        loss = F.mse_loss(q_value, q_target)

        info = {}

        self.network_optimiser.zero_grad()
        loss.backward()

        if self.max_grad_norm is not None:
            torch.nn.utils.clip_grad_norm_(
                self.network.parameters(), max_norm=self.max_grad_norm
            )

        self.network_optimiser.step()

        if self.learn_counter % self.target_update_freq == 0:
            hlp.soft_update_params(self.network, self.target_network, self.tau)

        info["loss"] = loss.item()
        return info

    def save_models(self, filepath: str, filename: str) -> None:
        if not os.path.exists(filepath):
            os.makedirs(filepath)

        torch.save(self.network.state_dict(), f"{filepath}/{filename}_network.pht")
        logging.info("models has been saved...")

    def load_models(self, filepath: str, filename: str) -> None:
        self.network.load_state_dict(torch.load(f"{filepath}/{filename}_network.pht"))
        logging.info("models has been loaded...")
=======
        network: DoubleDQNNetwork | DuelingDQNNetwork,
        config: DoubleDQNConfig,
        device: torch.device,
    ):
        super().__init__(network, config, device)
>>>>>>> 9c60e13c
<|MERGE_RESOLUTION|>--- conflicted
+++ resolved
@@ -6,15 +6,8 @@
 
 import torch
 
-<<<<<<< HEAD
-import cares_reinforcement_learning.util.helpers as hlp
-from cares_reinforcement_learning.memory import MemoryBuffer
-from cares_reinforcement_learning.networks.DoubleDQN import Network as DoubleDQNNetwork
-from cares_reinforcement_learning.networks.NoisyNet import Network as NoisyNetwork
-=======
 from cares_reinforcement_learning.algorithm.value import DQN
 from cares_reinforcement_learning.networks.DoubleDQN import Network as DoubleDQNNetwork
->>>>>>> 9c60e13c
 from cares_reinforcement_learning.networks.DuelingDQN import (
     Network as DuelingDQNNetwork,
 )
@@ -24,98 +17,8 @@
 class DoubleDQN(DQN):
     def __init__(
         self,
-<<<<<<< HEAD
-        network: DoubleDQNNetwork | DuelingDQNNetwork | NoisyNetwork,
-        config: DoubleDQNConfig,
-        device: torch.device,
-    ):
-        self.type = "value"
-        self.device = device
-
-        self.network = network.to(self.device)
-        self.target_network = copy.deepcopy(self.network).to(self.device)
-        self.target_network.eval()
-
-        self.tau = config.tau
-        self.gamma = config.gamma
-        self.target_update_freq = config.target_update_freq
-
-        self.max_grad_norm = config.max_grad_norm
-
-        self.network_optimiser = torch.optim.Adam(
-            self.network.parameters(), lr=config.lr
-        )
-
-        self.learn_counter = 0
-
-    def select_action_from_policy(self, state: np.ndarray) -> float:
-        self.network.eval()
-        with torch.no_grad():
-            state_tensor = torch.FloatTensor(state).to(self.device)
-            state_tensor = state_tensor.unsqueeze(0)
-            q_values = self.network(state_tensor)
-            action = torch.argmax(q_values).item()
-        self.network.train()
-        return action
-
-    def train_policy(self, memory: MemoryBuffer, batch_size: int) -> dict[str, Any]:
-        self.learn_counter += 1
-
-        experiences = memory.sample_uniform(batch_size)
-        states, actions, rewards, next_states, dones, _ = experiences
-
-        # Convert into tensor
-        states_tensor = torch.FloatTensor(np.asarray(states)).to(self.device)
-        actions_tensor = torch.LongTensor(np.asarray(actions)).to(self.device)
-        rewards_tensor = torch.FloatTensor(np.asarray(rewards)).to(self.device)
-        next_states_tensor = torch.FloatTensor(np.asarray(next_states)).to(self.device)
-        dones_tensor = torch.LongTensor(np.asarray(dones)).to(self.device)
-
-        q_values = self.network(states_tensor)
-        next_q_values = self.network(next_states_tensor)
-        next_q_state_values = self.target_network(next_states_tensor)
-
-        q_value = q_values.gather(1, actions_tensor.unsqueeze(1)).squeeze(1)
-        next_q_value = next_q_state_values.gather(
-            1, torch.max(next_q_values, 1)[1].unsqueeze(1)
-        ).squeeze(1)
-
-        q_target = rewards_tensor + self.gamma * (1 - dones_tensor) * next_q_value
-
-        loss = F.mse_loss(q_value, q_target)
-
-        info = {}
-
-        self.network_optimiser.zero_grad()
-        loss.backward()
-
-        if self.max_grad_norm is not None:
-            torch.nn.utils.clip_grad_norm_(
-                self.network.parameters(), max_norm=self.max_grad_norm
-            )
-
-        self.network_optimiser.step()
-
-        if self.learn_counter % self.target_update_freq == 0:
-            hlp.soft_update_params(self.network, self.target_network, self.tau)
-
-        info["loss"] = loss.item()
-        return info
-
-    def save_models(self, filepath: str, filename: str) -> None:
-        if not os.path.exists(filepath):
-            os.makedirs(filepath)
-
-        torch.save(self.network.state_dict(), f"{filepath}/{filename}_network.pht")
-        logging.info("models has been saved...")
-
-    def load_models(self, filepath: str, filename: str) -> None:
-        self.network.load_state_dict(torch.load(f"{filepath}/{filename}_network.pht"))
-        logging.info("models has been loaded...")
-=======
         network: DoubleDQNNetwork | DuelingDQNNetwork,
         config: DoubleDQNConfig,
         device: torch.device,
     ):
-        super().__init__(network, config, device)
->>>>>>> 9c60e13c
+        super().__init__(network, config, device)