--- conflicted
+++ resolved
@@ -18,27 +18,14 @@
 from cares_reinforcement_learning.networks.DuelingDQN import (
     Network as DuelingDQNNetwork,
 )
-<<<<<<< HEAD
-from cares_reinforcement_learning.util.configurations import (
-    DQNConfig,
-    DuelingDQNConfig,
-    NoisyNetConfig,
-)
-=======
 from cares_reinforcement_learning.util.configurations import DQNConfig
->>>>>>> ab698663
 
 
 class DQN:
     def __init__(
         self,
-<<<<<<< HEAD
         network: DQNNetwork | DuelingDQNNetwork | NoisyNetwork,
-        config: DQNConfig | DuelingDQNConfig | NoisyNetConfig,
-=======
-        network: DQNNetwork | DuelingDQNNetwork,
         config: DQNConfig,
->>>>>>> ab698663
         device: torch.device,
     ):
         self.type = "value"
