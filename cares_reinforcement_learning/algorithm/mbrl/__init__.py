<<<<<<< HEAD
from .DYNA_SAC import DynaSAC
from .DYNA_SAC_Reweight import DynaSAC_Reweight
=======
from .DynaSAC import DynaSAC
>>>>>>> 49bb1990
<|MERGE_RESOLUTION|>--- conflicted
+++ resolved
@@ -1,6 +1,2 @@
-<<<<<<< HEAD
-from .DYNA_SAC import DynaSAC
-from .DYNA_SAC_Reweight import DynaSAC_Reweight
-=======
 from .DynaSAC import DynaSAC
->>>>>>> 49bb1990
+from .DYNA_SAC_Reweight import DynaSAC_Reweight