--- conflicted
+++ resolved
@@ -1,47 +1,36 @@
 import torch
 from torch import nn
 
-from cares_reinforcement_learning.networks.common import MLP, MLPConfig, TrainableLayer, FunctionLayer
+from cares_reinforcement_learning.networks.common import MLP
 from cares_reinforcement_learning.util.configurations import SACDConfig
 
 
 class BaseActor(nn.Module):
-    def __init__(self, act_net: MLP, num_actions: int,  output_size: int = None):
+    def __init__(self, act_net: nn.Module, discrete_net_input: int, num_actions: int):
         super().__init__()
 
         self.act_net = act_net
 
-        output_size = output_size or act_net.output_size
-
-        self.act_net.model.append(nn.Linear(output_size, num_actions))
-        self.act_net.model.append(nn.Softmax(dim=-1))
+        self.discrete_net = nn.Sequential(
+            nn.Linear(discrete_net_input, num_actions), nn.Softmax(dim=-1)
+        )
 
         self.num_actions = num_actions
 
     def forward(
         self, state: torch.Tensor
     ) -> tuple[torch.Tensor, tuple[torch.Tensor, torch.Tensor], torch.Tensor]:
-<<<<<<< HEAD
-        action_probs = self.act_net(state)
-        _, deterministic_actions = torch.topk(action_probs, k=self.num_actions)
-        sampled_actions = torch.multinomial(action_probs, num_samples=1)
-=======
         action_probs = self.discrete_net(self.act_net(state))
         max_probability_action = torch.argmax(action_probs)
         dist = torch.distributions.Categorical(action_probs)
         sample_action = dist.sample()
->>>>>>> 5d0e8772
 
         # Offset any values which are zero by a small amount so no nan nonsense
         zero_offset = action_probs == 0.0
         zero_offset = zero_offset.float() * 1e-8
         log_action_probs = torch.log(action_probs + zero_offset)
 
-<<<<<<< HEAD
-        return sampled_actions, (action_probs, log_action_probs), deterministic_actions
-=======
         return sample_action, (action_probs, log_action_probs), max_probability_action
->>>>>>> 5d0e8772
 
 
 class DefaultActor(BaseActor):
@@ -51,23 +40,17 @@
     def __init__(self, observation_size: int, num_actions: int):
         hidden_sizes = [512, 512]
 
-        act_net = MLP(
-            input_size=observation_size,
-            output_size=None,
-            config=MLPConfig(
-                layers=[
-                    TrainableLayer(layer_type="Linear", out_features=512),
-                    FunctionLayer(layer_type="ReLU"),
-                    TrainableLayer(layer_type="Linear", in_features=512, out_features=512),
-                    FunctionLayer(layer_type="ReLU"),
-                ]
-            )
+        act_net = nn.Sequential(
+            nn.Linear(observation_size, hidden_sizes[0]),
+            nn.ReLU(),
+            nn.Linear(hidden_sizes[0], hidden_sizes[1]),
+            nn.ReLU(),
         )
 
         super().__init__(
             act_net=act_net,
+            discrete_net_input=hidden_sizes[-1],
             num_actions=num_actions,
-            output_size=hidden_sizes[-1],
         )
 
 
@@ -75,7 +58,7 @@
     # DiagGaussianActor
     """torch.distributions implementation of an diagonal Gaussian policy."""
 
-    def __init__(self, observation_size: int, num_actions: int, num_action_options: int, config: SACDConfig):
+    def __init__(self, observation_size: int, num_actions: int, config: SACDConfig):
 
         act_net = MLP(
             input_size=observation_size,
@@ -83,7 +66,10 @@
             config=config.actor_config,
         )
 
+        discrete_net_input = act_net.output_size
+
         super().__init__(
             act_net=act_net,
+            discrete_net_input=discrete_net_input,
             num_actions=num_actions,
         )