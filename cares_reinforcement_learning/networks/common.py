import math
from typing import Any, Callable

import torch
import torch.nn.functional as F
from torch import distributions as pyd
from torch import nn
from torch.distributions import Normal
from torch.distributions.transformed_distribution import TransformedDistribution
from torch.distributions.transforms import TanhTransform

import cares_reinforcement_learning.util.helpers as hlp
from cares_reinforcement_learning.encoders.burgess_autoencoder import BurgessAutoencoder
from cares_reinforcement_learning.encoders.constants import Autoencoders
from cares_reinforcement_learning.encoders.vanilla_autoencoder import (
    Encoder,
    VanillaAutoencoder,
)
from cares_reinforcement_learning.networks.batchrenorm import BatchRenorm1d
from cares_reinforcement_learning.util.configurations import (
    FunctionLayer,
    MLPConfig,
    NormLayer,
<<<<<<< HEAD
    FunctionLayer,
    ResidualLayer
=======
    TrainableLayer,
>>>>>>> b64d5e1c
)


def get_pytorch_module_from_name(module_name: str) -> Callable[..., nn.Module]:
    if hasattr(nn, module_name):
        return getattr(nn, module_name)
    elif module_name == "BatchRenorm1d":
        return BatchRenorm1d
    elif module_name == "NoisyLinear":
        return NoisyLinear
    raise ValueError(f"Module {module_name} not found in nn or custom modules.")


# Standard Multilayer Perceptron (MLP) network - consider making Sequential itself
class MLP(nn.Module):
    def __init__(
        self,
        input_size: int,
        output_size: int | None,
        config: MLPConfig,
    ):
        super().__init__()

        self.input_size = input_size

        layers = nn.ModuleList()

        current_input_size = self.input_size
        current_output_size = self.input_size

        for layer_spec in config.layers:
            if isinstance(layer_spec, TrainableLayer):
                if layer_spec.in_features is not None:
                    current_input_size = layer_spec.in_features

                if layer_spec.out_features is not None:
                    current_output_size = layer_spec.out_features
                elif output_size is not None:
                    current_output_size = output_size

                layer = get_pytorch_module_from_name(layer_spec.layer_type)(
                    current_input_size, current_output_size, **layer_spec.params
                )
            elif isinstance(layer_spec, FunctionLayer):
                layer = get_pytorch_module_from_name(layer_spec.layer_type)(
                    **layer_spec.params
                )
            elif isinstance(layer_spec, NormLayer):
                if layer_spec.in_features is not None:
                    current_input_size = layer_spec.in_features

                layer = get_pytorch_module_from_name(layer_spec.layer_type)(
                    current_input_size, **layer_spec.params
                )
            elif isinstance(layer_spec, ResidualLayer):
                layer = ResidualBlock(current_input_size, layer_spec).model
            else:
                raise ValueError(f"Unknown layer type {layer_spec}")

            layers.append(layer)

            current_input_size = current_output_size

        self.model = nn.Sequential(*layers)

        self.output_size = current_input_size if output_size is None else output_size

    def forward(self, state):
        return self.model(state)


class ResidualBlock(MLP):
    def __init__(
            self,
            input_size: int,
            config: ResidualLayer
        ):
        super().__init__(input_size, input_size, MLPConfig(layers=config.layers))


    def forward(self, input):
        residual = input
        for module in self:
            residual = module(residual)
        return input + residual


class BasePolicy(nn.Module):
    def __init__(self, input_size: int, num_actions: int, **kwargs):
        super().__init__()

        self.input_size = input_size
        self.num_actions = num_actions

    def forward(self, state: torch.Tensor) -> Any:
        raise NotImplementedError("Subclasses should implement this method.")


class DeterministicPolicy(BasePolicy):
    def __init__(self, input_size: int, num_actions: int, config: MLPConfig):
        super().__init__(input_size, num_actions)

        self.act_net: MLP | nn.Sequential = MLP(
            input_size=self.input_size,
            output_size=self.num_actions,
            config=config,
        )

    def forward(self, state: torch.Tensor) -> torch.Tensor:
        output = self.act_net(state)
        return output


class GaussianPolicy(BasePolicy):
    def __init__(
        self,
        input_size: int,
        num_actions: int,
        log_std_bounds: list[float],
        config: MLPConfig,
    ):
        super().__init__(input_size, num_actions)

        self.log_std_bounds = log_std_bounds

        self.act_net: MLP | nn.Sequential = MLP(
            input_size=input_size,
            output_size=None,
            config=config,
        )

        self.mean_linear = nn.Linear(self.act_net.output_size, num_actions)
        self.log_std_linear = nn.Linear(self.act_net.output_size, num_actions)

    def forward(
        self, state: torch.Tensor
    ) -> tuple[torch.Tensor, torch.Tensor, torch.Tensor]:
        x = self.act_net(state)
        mu = self.mean_linear(x)
        log_std = self.log_std_linear(x)

        # constrain log_std inside [log_std_min, log_std_max]
        log_std_min, log_std_max = self.log_std_bounds
        log_std = torch.clamp(log_std, log_std_min, log_std_max)

        std = log_std.exp()

        dist = Normal(mu, std)
        sample = dist.rsample()  # Sample from the Gaussian distribution
        log_pi = dist.log_prob(sample).sum(-1, keepdim=True)

        return sample, log_pi, dist.mean


class TanhGaussianPolicy(BasePolicy):
    def __init__(
        self,
        input_size: int,
        num_actions: int,
        log_std_bounds: list[float],
        config: MLPConfig,
    ):
        super().__init__(input_size, num_actions)

        self.log_std_bounds = log_std_bounds

        self.act_net: MLP | nn.Sequential = MLP(
            input_size=input_size,
            output_size=None,
            config=config,
        )

        self.mean_linear = nn.Linear(self.act_net.output_size, num_actions)
        self.log_std_linear = nn.Linear(self.act_net.output_size, num_actions)

    def forward(
        self, state: torch.Tensor
    ) -> tuple[torch.Tensor, torch.Tensor, torch.Tensor]:
        x = self.act_net(state)
        mu = self.mean_linear(x)
        log_std = self.log_std_linear(x)

        # Bound the action to finite interval.
        # Apply an invertible squashing function: tanh
        # employ the change of variables formula to compute the likelihoods of the bounded actions

        # constrain log_std inside [log_std_min, log_std_max]
        log_std = torch.tanh(log_std)

        log_std_min, log_std_max = self.log_std_bounds
        log_std = log_std_min + 0.5 * (log_std_max - log_std_min) * (log_std + 1)

        std = log_std.exp()

        dist = SquashedNormal(mu, std)
        sample = dist.rsample()
        log_pi = dist.log_prob(sample).sum(-1, keepdim=True)

        return sample, log_pi, dist.mean


class BaseCritic(nn.Module):
    def __init__(self, input_size: int, output_size: int, **kwargs):
        super().__init__()

        self.input_size = input_size
        self.output_size = output_size

    def forward(
        self, state: torch.Tensor, action: torch.Tensor
    ) -> torch.Tensor | tuple[torch.Tensor, torch.Tensor]:
        raise NotImplementedError("Subclasses should implement this method.")


class QNetwork(BaseCritic):
    def __init__(self, input_size: int, output_size: int, config: MLPConfig):
        super().__init__(input_size, output_size)

        # Q1 architecture
        # pylint: disable-next=invalid-name
        self.Q: MLP | nn.Sequential = MLP(
            input_size=self.input_size,
            output_size=self.output_size,
            config=config,
        )

    def forward(self, state: torch.Tensor, action: torch.Tensor) -> torch.Tensor:
        obs_action = torch.cat([state, action], dim=1)
        q = self.Q(obs_action)
        return q


class TwinQNetwork(BaseCritic):
    def __init__(self, input_size: int, output_size: int, config: MLPConfig):
        super().__init__(input_size, output_size)

        # Q1 architecture
        # pylint: disable-next=invalid-name
        self.Q1: MLP | nn.Sequential = MLP(
            input_size=self.input_size,
            output_size=self.output_size,
            config=config,
        )

        # Q2 architecture
        # pylint: disable-next=invalid-name
        self.Q2: MLP | nn.Sequential = MLP(
            input_size=self.input_size,
            output_size=self.output_size,
            config=config,
        )

    def forward(
        self, state: torch.Tensor, action: torch.Tensor
    ) -> tuple[torch.Tensor, torch.Tensor]:
        obs_action = torch.cat([state, action], dim=1)
        q1 = self.Q1(obs_action)
        q2 = self.Q2(obs_action)
        return q1, q2


class ContinuousDistributedCritic(BaseCritic):
    def __init__(self, input_size: int, output_size: int, config: MLPConfig):
        super().__init__(input_size, output_size)

        self.mean_layer: MLP | nn.Sequential = MLP(
            input_size=self.input_size,
            output_size=self.output_size,
            config=config,
        )

        self.std_layer: MLP | nn.Sequential = MLP(
            input_size=self.input_size,
            output_size=self.output_size,
            config=config,
        )

        self.soft_std_layer = nn.Softplus()

    def forward(
        self, state: torch.Tensor, action: torch.Tensor
    ) -> tuple[torch.Tensor, torch.Tensor]:
        obs_action = torch.cat([state, action], dim=1)
        mean = self.mean_layer(obs_action)
        # Add a small value to the standard deviation to prevent division by zero
        std = self.std_layer(obs_action)
        std = self.soft_std_layer(std) + 1e-6
        return mean, std


class EnsembleCritic(BaseCritic):
    def __init__(
        self,
        input_size: int,
        output_size: int,
        ensemble_size: int,
        config: MLPConfig,
        critic_type: type[BaseCritic],
    ):
        super().__init__(input_size, output_size)
        self.ensemble_size = ensemble_size

        self.critics: list[BaseCritic | nn.Sequential] = []

        for i in range(self.ensemble_size):
            critic_net = critic_type(
                input_size=self.input_size, output_size=self.output_size, config=config
            )
            self.add_module(f"critic_net_{i}", critic_net)
            self.critics.append(critic_net)

    def forward(self, state: torch.Tensor, action: torch.Tensor) -> torch.Tensor:
        values = torch.stack(
            tuple(critic(state, action) for critic in self.critics), dim=1
        )
        return values


# TODO generalise detach - cnn or output
class EncoderPolicy(nn.Module):
    def __init__(
        self,
        encoder: Encoder,
        actor: BasePolicy,
        add_vector_observation: bool = False,
    ):
        super().__init__()

        self.num_actions = actor.num_actions
        self.encoder = encoder
        self.actor = actor

        self.add_vector_observation = add_vector_observation

        self.apply(hlp.weight_init)

    def forward(  # type: ignore
        self, state: dict[str, torch.Tensor], detach_encoder: bool = False
    ) -> torch.Tensor | tuple[torch.Tensor, torch.Tensor, torch.Tensor]:
        # Detach at the CNN layer to prevent backpropagation through the encoder
        state_latent = self.encoder(state["image"], detach_cnn=detach_encoder)

        actor_input = state_latent
        if self.add_vector_observation:
            actor_input = torch.cat([state["vector"], actor_input], dim=1)

        return self.actor(actor_input)


class EncoderCritic(nn.Module):
    def __init__(
        self,
        encoder: Encoder,
        critic: BaseCritic,
        add_vector_observation: bool = False,
    ):
        super().__init__()

        self.encoder = encoder
        self.critic = critic

        self.add_vector_observation = add_vector_observation

        self.apply(hlp.weight_init)

    def forward(
        self,
        state: dict[str, torch.Tensor],
        action: torch.Tensor,
        detach_encoder: bool = False,
    ) -> torch.Tensor | tuple[torch.Tensor, torch.Tensor]:
        # Detach at the CNN layer to prevent backpropagation through the encoder
        state_latent = self.encoder(state["image"], detach_cnn=detach_encoder)

        critic_input = state_latent
        if self.add_vector_observation:
            critic_input = torch.cat([state["vector"], critic_input], dim=1)

        return self.critic(critic_input, action)


class AEActor(nn.Module):
    def __init__(
        self,
        autoencoder: VanillaAutoencoder | BurgessAutoencoder,
        actor: BasePolicy,
        add_vector_observation: bool = False,
    ):
        super().__init__()

        self.num_actions = actor.num_actions
        self.autoencoder = autoencoder
        self.actor = actor

        self.add_vector_observation = add_vector_observation

        self.apply(hlp.weight_init)

    def forward(
        self, state: dict[str, torch.Tensor], detach_encoder: bool = False
    ) -> torch.Tensor | tuple[torch.Tensor, torch.Tensor, torch.Tensor]:
        # NaSATD3 detatches the encoder at the output
        if self.autoencoder.ae_type == Autoencoders.BURGESS:
            # take the mean value for stability
            z_vector, _, _ = self.autoencoder.encoder(
                state["image"], detach_output=detach_encoder
            )
        else:
            z_vector = self.autoencoder.encoder(
                state["image"], detach_output=detach_encoder
            )

        actor_input = z_vector
        if self.add_vector_observation:
            actor_input = torch.cat([state["vector"], actor_input], dim=1)

        return self.actor(actor_input)


class AECritc(nn.Module):
    def __init__(
        self,
        autoencoder: VanillaAutoencoder | BurgessAutoencoder,
        critic: BaseCritic,
        add_vector_observation: bool = False,
    ):
        super().__init__()

        self.autoencoder = autoencoder
        self.critic = critic

        self.add_vector_observation = add_vector_observation

        self.apply(hlp.weight_init)

    def forward(
        self,
        state: dict[str, torch.Tensor],
        action: torch.Tensor,
        detach_encoder: bool = False,
    ) -> tuple[torch.Tensor, torch.Tensor]:
        # NaSATD3 detatches the encoder at the output
        if self.autoencoder.ae_type == Autoencoders.BURGESS:
            # take the mean value for stability
            z_vector, _, _ = self.autoencoder.encoder(
                state["image"], detach_output=detach_encoder
            )
        else:
            z_vector = self.autoencoder.encoder(
                state["image"], detach_output=detach_encoder
            )

        critic_input = z_vector
        if self.add_vector_observation:
            critic_input = torch.cat([state["vector"], critic_input], dim=1)

        return self.critic(critic_input, action)


# Stable version of the Tanh transform - overriden to avoid NaN values through atanh in pytorch
class StableTanhTransform(TanhTransform):
    def __init__(self, cache_size=1):
        super().__init__(cache_size=cache_size)

    @staticmethod
    def atanh(x):
        return 0.5 * (x.log1p() - (-x).log1p())

    def __eq__(self, other):
        return isinstance(other, StableTanhTransform)

    def _inverse(self, y):
        # We do not clamp to the boundary here as it may degrade the performance of certain algorithms.
        # one should use `cache_size=1` instead
        return self.atanh(y)


# These methods are not required for the purposes of SAC and are thus intentionally ignored
# pylint: disable=abstract-method
class SquashedNormal(TransformedDistribution):
    def __init__(self, loc, scale):
        self.loc = loc
        self.scale = scale
        self.base_dist = pyd.Normal(loc, scale)

        transforms = [StableTanhTransform()]
        super().__init__(self.base_dist, transforms, validate_args=False)

    @property
    def mean(self):
        mu = self.loc
        for tr in self.transforms:
            mu = tr(mu)
        return mu


class NoisyLinear(nn.Module):
    def __init__(self, in_features, out_features, sigma_init=0.5):
        super(NoisyLinear, self).__init__()

        self.in_features = in_features
        self.out_features = out_features
        self.sigma_init = sigma_init

        self.weight_mu = nn.Parameter(torch.FloatTensor(out_features, in_features))
        self.weight_sigma = nn.Parameter(torch.FloatTensor(out_features, in_features))
        self.register_buffer(
            "weight_epsilon", torch.FloatTensor(out_features, in_features)
        )
        self.bias_mu = nn.Parameter(torch.FloatTensor(out_features))
        self.bias_sigma = nn.Parameter(torch.FloatTensor(out_features))
        self.register_buffer("bias_epsilon", torch.FloatTensor(out_features))

        self.reset_parameters()
        self.reset_noise()

    def forward(self, x):
        weight = self.weight_mu + self.weight_sigma.mul(self.weight_epsilon)
        bias = self.bias_mu + self.bias_sigma.mul(self.bias_epsilon)

        # pylint: disable-next=not-callable
        return F.linear(x, weight, bias)

    def reset_parameters(self):
        std = 1 / math.sqrt(self.in_features)
        self.weight_mu.data.uniform_(-std, std)
        self.bias_mu.data.uniform_(-std, std)

        self.weight_sigma.data.fill_(self.sigma_init * std)
        self.bias_sigma.data.fill_(self.sigma_init * std)

    def reset_noise(self):
        epsilon_in = self._scale_noise(self.in_features)
        epsilon_out = self._scale_noise(self.out_features)

        self.weight_epsilon.data.copy_(epsilon_out.ger(epsilon_in))
        self.bias_epsilon.data.copy_(epsilon_out)

        # Print the noise values
        # print(
        #     f"Weight epsilon mean: {self.weight_epsilon.mean().item():.6f}, "
        #     f"std: {self.weight_epsilon.std().item():.6f}"
        # )
        # print(
        #     f"Bias epsilon mean: {self.bias_epsilon.mean().item():.6f}, "
        #     f"std: {self.bias_epsilon.std().item():.6f}"
        # )

    def _scale_noise(self, size):
        x = torch.randn(size, device=self.weight_mu.device)
        # print(f"Raw noise stats: mean {x.mean().item():.6f}, std {x.std().item():.6f}")
        return x.sign().mul(x.abs().sqrt())<|MERGE_RESOLUTION|>--- conflicted
+++ resolved
@@ -21,12 +21,8 @@
     FunctionLayer,
     MLPConfig,
     NormLayer,
-<<<<<<< HEAD
-    FunctionLayer,
-    ResidualLayer
-=======
+    ResidualLayer,
     TrainableLayer,
->>>>>>> b64d5e1c
 )
 
 
