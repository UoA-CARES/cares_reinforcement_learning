--- conflicted
+++ resolved
@@ -14,23 +14,15 @@
         self.hidden_size = [256, 256]
         self.log_std_bounds = [-20, 2]
 
-<<<<<<< HEAD
-        # Two hidden layers, 256 on each
-        self.linear1 = nn.Linear(observation_size, self.hidden_size[0])
-        self.linear2 = nn.Linear(self.hidden_size[0], self.hidden_size[1])
-        self.mean_linear = nn.Linear(self.hidden_size[1], num_actions)
-        self.log_std_linear = nn.Linear(self.hidden_size[1], num_actions)
-=======
         self.act_net = nn.Sequential(
-            nn.Linear(state_dim, self.hidden_size[0]),
+            nn.Linear(observation_size, self.hidden_size[0]),
             nn.ReLU(),
             nn.Linear(self.hidden_size[0], self.hidden_size[1]),
             nn.ReLU(),
         )
 
-        self.mean_linear = nn.Linear(self.hidden_size[1], action_dim)
-        self.log_std_linear = nn.Linear(self.hidden_size[1], action_dim)
->>>>>>> ed739137
+        self.mean_linear = nn.Linear(self.hidden_size[1], num_actions)
+        self.log_std_linear = nn.Linear(self.hidden_size[1], num_actions)
 
     def forward(
         self, state: torch.Tensor
