<<<<<<< HEAD
from .actor import Actor
from .critic import Critic
from .triple_critic import TriCritic
=======
from .actor import Actor, DefaultActor
from .critic import Critic, DefaultCritic
>>>>>>> 4fd16e30
<|MERGE_RESOLUTION|>--- conflicted
+++ resolved
@@ -1,8 +1,3 @@
-<<<<<<< HEAD
-from .actor import Actor
-from .critic import Critic
-from .triple_critic import TriCritic
-=======
 from .actor import Actor, DefaultActor
 from .critic import Critic, DefaultCritic
->>>>>>> 4fd16e30
+from .triple_critic import TriCritic